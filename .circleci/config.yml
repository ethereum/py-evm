--- conflicted
+++ resolved
@@ -72,11 +72,7 @@
     executor:
       name: win/default
       shell: bash.exe
-<<<<<<< HEAD
     working_directory: C:\Users\circleci\project\py-evm
-=======
-    working_directory: C:\Users\circleci\project\<REPO_NAME>
->>>>>>> 788305f6
     environment:
       TOXENV: windows-wheel
   restore-cache-step: &restore-cache-step
@@ -117,10 +113,6 @@
         - .tox
       key: cache-v1-{{ arch }}-{{ .Environment.CIRCLE_JOB }}-{{ checksum "setup.py" }}-{{ checksum "tox.ini" }}
 
-<<<<<<< HEAD
-
-=======
->>>>>>> 788305f6
 docs: &docs
   working_directory: ~/repo
   steps:
@@ -137,11 +129,7 @@
         name: install latexpdf dependencies
         command: |
           sudo apt-get update
-<<<<<<< HEAD
-          sudo apt-get install latexmk tex-gyre texlive-fonts-extra
-=======
           sudo apt-get install latexmk tex-gyre texlive-fonts-extra texlive-xetex xindy
->>>>>>> 788305f6
     - run:
         name: run tox
         command: python -m tox run -r
@@ -163,105 +151,90 @@
         environment:
           TOXENV: docs
 
-  py312-native-blockchain-berlin:
-    <<: *common
-    docker:
-      - image: cimg/python:3.12
-        environment:
-          TOXENV: py312-native-blockchain-berlin
-  py312-native-blockchain-byzantium:
-    <<: *common
-    docker:
-      - image: cimg/python:3.12
-        environment:
-          TOXENV: py312-native-blockchain-byzantium
-  py312-native-blockchain-cancun:
-    <<: *common
-    docker:
-      - image: cimg/python:3.12
-        environment:
-          TOXENV: py312-native-blockchain-cancun
-  py312-native-blockchain-constantinople:
-    <<: *common
-    docker:
-      - image: cimg/python:3.12
-        environment:
-<<<<<<< HEAD
-          TOXENV: py312-native-blockchain-constantinople
-  py312-native-blockchain-frontier:
-=======
-          TOXENV: py311-core
-  py312-core:
->>>>>>> 788305f6
-    <<: *common
-    docker:
-      - image: cimg/python:3.12
-        environment:
-<<<<<<< HEAD
-          TOXENV: py312-native-blockchain-frontier
-  py312-native-blockchain-homestead:
-    <<: *common
-    docker:
-      - image: cimg/python:3.12
-        environment:
-          TOXENV: py312-native-blockchain-homestead
-  py312-native-blockchain-istanbul:
-    <<: *common
-    docker:
-      - image: cimg/python:3.12
-        environment:
-          TOXENV: py312-native-blockchain-istanbul
-  py312-native-blockchain-london:
-    <<: *common
-    docker:
-      - image: cimg/python:3.12
-        environment:
-          TOXENV: py312-native-blockchain-london
-  py312-native-blockchain-paris:
-    <<: *common
-    docker:
-      - image: cimg/python:3.12
-        environment:
-          TOXENV: py312-native-blockchain-paris
-  py312-native-blockchain-petersburg:
-    <<: *common
-    docker:
-      - image: cimg/python:3.12
-        environment:
-          TOXENV: py312-native-blockchain-petersburg
-  py312-native-blockchain-shanghai:
-    <<: *common
-    docker:
-      - image: cimg/python:3.12
-        environment:
-          TOXENV: py312-native-blockchain-shanghai
-  py312-native-blockchain-spurious_dragon:
-    <<: *common
-    docker:
-      - image: cimg/python:3.12
-        environment:
-          TOXENV: py312-native-blockchain-spurious_dragon
-  py312-native-blockchain-tangerine_whistle:
-    <<: *common
-    docker:
-      - image: cimg/python:3.12
-        environment:
-          TOXENV: py312-native-blockchain-tangerine_whistle
-  py312-native-blockchain-transition:
-    <<: *common
-    docker:
-      - image: cimg/python:3.12
-        environment:
-          TOXENV: py312-native-blockchain-transition
-=======
-          TOXENV: py312-core
-  py313-core:
-    <<: *common
-    docker:
-      - image: cimg/python:3.13
-        environment:
-          TOXENV: py313-core
->>>>>>> 788305f6
+  py313-native-blockchain-berlin:
+    <<: *common
+    docker:
+      - image: cimg/python:3.13
+        environment:
+          TOXENV: py313-native-blockchain-berlin
+  py313-native-blockchain-byzantium:
+    <<: *common
+    docker:
+      - image: cimg/python:3.13
+        environment:
+          TOXENV: py313-native-blockchain-byzantium
+  py313-native-blockchain-cancun:
+    <<: *common
+    docker:
+      - image: cimg/python:3.13
+        environment:
+          TOXENV: py313-native-blockchain-cancun
+  py313-native-blockchain-constantinople:
+    <<: *common
+    docker:
+      - image: cimg/python:3.13
+        environment:
+          TOXENV: py313-native-blockchain-constantinople
+  py313-native-blockchain-frontier:
+    <<: *common
+    docker:
+      - image: cimg/python:3.13
+        environment:
+          TOXENV: py313-native-blockchain-frontier
+  py313-native-blockchain-homestead:
+    <<: *common
+    docker:
+      - image: cimg/python:3.13
+        environment:
+          TOXENV: py313-native-blockchain-homestead
+  py313-native-blockchain-istanbul:
+    <<: *common
+    docker:
+      - image: cimg/python:3.13
+        environment:
+          TOXENV: py313-native-blockchain-istanbul
+  py313-native-blockchain-london:
+    <<: *common
+    docker:
+      - image: cimg/python:3.13
+        environment:
+          TOXENV: py313-native-blockchain-london
+  py313-native-blockchain-paris:
+    <<: *common
+    docker:
+      - image: cimg/python:3.13
+        environment:
+          TOXENV: py313-native-blockchain-paris
+  py313-native-blockchain-petersburg:
+    <<: *common
+    docker:
+      - image: cimg/python:3.13
+        environment:
+          TOXENV: py313-native-blockchain-petersburg
+  py313-native-blockchain-shanghai:
+    <<: *common
+    docker:
+      - image: cimg/python:3.13
+        environment:
+          TOXENV: py313-native-blockchain-shanghai
+  py313-native-blockchain-spurious_dragon:
+    <<: *common
+    docker:
+      - image: cimg/python:3.13
+        environment:
+          TOXENV: py313-native-blockchain-spurious_dragon
+  py313-native-blockchain-tangerine_whistle:
+    <<: *common
+    docker:
+      - image: cimg/python:3.13
+        environment:
+          TOXENV: py313-native-blockchain-tangerine_whistle
+  py313-native-blockchain-transition:
+    <<: *common
+    docker:
+      - image: cimg/python:3.13
+        environment:
+          TOXENV: py313-native-blockchain-transition
 
   py38-core:
     <<: *common
@@ -286,7 +259,6 @@
     docker:
       - image: cimg/python:3.8
         environment:
-<<<<<<< HEAD
           TOXENV: py38-lint
   py38-transactions:
     <<: *common
@@ -300,22 +272,6 @@
       - image: cimg/python:3.8
         environment:
           TOXENV: py38-vm
-=======
-          TOXENV: py311-lint
-  py312-lint:
-    <<: *common
-    docker:
-      - image: cimg/python:3.12
-        environment:
-          TOXENV: py312-lint
-  py313-lint:
-    <<: *common
-    docker:
-      - image: cimg/python:3.13
-        environment:
-          TOXENV: py313-lint
-
->>>>>>> 788305f6
   py38-wheel:
     <<: *common
     docker:
@@ -451,7 +407,6 @@
       - image: cimg/python:3.11
         environment:
           TOXENV: py311-wheel
-<<<<<<< HEAD
   py311-windows-wheel:
     <<: *windows-wheel-setup
     steps:
@@ -507,34 +462,6 @@
       - image: cimg/python:3.12
         environment:
           TOXENV: py312-wheel
-=======
-  py312-wheel:
-    <<: *common
-    docker:
-      - image: cimg/python:3.12
-        environment:
-          TOXENV: py312-wheel
-  py313-wheel:
-    <<: *common
-    docker:
-      - image: cimg/python:3.13
-        environment:
-          TOXENV: py313-wheel
-
-  py311-windows-wheel:
-    <<: *windows-wheel-setup
-    steps:
-      - checkout
-      - <<: *restore-cache-step
-      - <<: *install-pyenv-step
-      - run:
-          name: set minor version
-          command: echo "export MINOR_VERSION='3.11'" >> $BASH_ENV
-      - <<: *install-latest-python-step
-      - <<: *run-tox-step
-      - <<: *save-cache-step
-
->>>>>>> 788305f6
   py312-windows-wheel:
     <<: *windows-wheel-setup
     steps:
@@ -547,9 +474,49 @@
       - <<: *install-latest-python-step
       - <<: *run-tox-step
       - <<: *save-cache-step
-<<<<<<< HEAD
-=======
-
+
+  py313-core:
+    <<: *common
+    docker:
+      - image: cimg/python:3.13
+        environment:
+          TOXENV: py313-core
+  py313-database:
+    <<: *common
+    docker:
+      - image: cimg/python:3.13
+        environment:
+          TOXENV: py313-database
+  py313-difficulty:
+    <<: *common
+    docker:
+      - image: cimg/python:3.13
+        environment:
+          TOXENV: py313-difficulty
+  py313-lint:
+    <<: *common
+    docker:
+      - image: cimg/python:3.13
+        environment:
+          TOXENV: py313-lint
+  py313-transactions:
+    <<: *common
+    docker:
+      - image: cimg/python:3.13
+        environment:
+          TOXENV: py313-transactions
+  py313-vm:
+    <<: *common
+    docker:
+      - image: cimg/python:3.13
+        environment:
+          TOXENV: py313-vm
+  py313-wheel:
+    <<: *common
+    docker:
+      - image: cimg/python:3.13
+        environment:
+          TOXENV: py313-wheel
   py313-windows-wheel:
     <<: *windows-wheel-setup
     steps:
@@ -565,18 +532,56 @@
 
 define: &all_jobs
   - docs
+  - py313-native-blockchain-berlin
+  - py313-native-blockchain-byzantium
+  - py313-native-blockchain-cancun
+  - py313-native-blockchain-constantinople
+  - py313-native-blockchain-frontier
+  - py313-native-blockchain-homestead
+  - py313-native-blockchain-istanbul
+  - py313-native-blockchain-london
+  - py313-native-blockchain-paris
+  - py313-native-blockchain-petersburg
+  - py313-native-blockchain-shanghai
+  - py313-native-blockchain-spurious_dragon
+  - py313-native-blockchain-tangerine_whistle
+  - py313-native-blockchain-transition
   - py38-core
   - py39-core
   - py310-core
   - py311-core
   - py312-core
   - py313-core
+  - py38-database
+  - py39-database
+  - py310-database
+  - py311-database
+  - py312-database
+  - py313-database
+  - py38-difficulty
+  - py39-difficulty
+  - py310-difficulty
+  - py311-difficulty
+  - py312-difficulty
+  - py313-difficulty
   - py38-lint
   - py39-lint
   - py310-lint
   - py311-lint
   - py312-lint
   - py313-lint
+  - py38-transactions
+  - py39-transactions
+  - py310-transactions
+  - py311-transactions
+  - py312-transactions
+  - py313-transactions
+  - py38-vm
+  - py39-vm
+  - py310-vm
+  - py311-vm
+  - py312-vm
+  - py313-vm
   - py38-wheel
   - py39-wheel
   - py310-wheel
@@ -586,66 +591,10 @@
   - py311-windows-wheel
   - py312-windows-wheel
   - py313-windows-wheel
->>>>>>> 788305f6
 
 workflows:
   version: 2
   test:
-<<<<<<< HEAD
-    jobs:
-      - docs
-      - py312-native-blockchain-berlin
-      - py312-native-blockchain-byzantium
-      - py312-native-blockchain-cancun
-      - py312-native-blockchain-constantinople
-      - py312-native-blockchain-frontier
-      - py312-native-blockchain-homestead
-      - py312-native-blockchain-istanbul
-      - py312-native-blockchain-london
-      - py312-native-blockchain-paris
-      - py312-native-blockchain-petersburg
-      - py312-native-blockchain-shanghai
-      - py312-native-blockchain-spurious_dragon
-      - py312-native-blockchain-tangerine_whistle
-      - py312-native-blockchain-transition
-      - py38-core
-      - py39-core
-      - py310-core
-      - py311-core
-      - py312-core
-      - py38-database
-      - py39-database
-      - py310-database
-      - py311-database
-      - py312-database
-      - py38-difficulty
-      - py39-difficulty
-      - py310-difficulty
-      - py311-difficulty
-      - py312-difficulty
-      - py38-lint
-      - py39-lint
-      - py310-lint
-      - py311-lint
-      - py312-lint
-      - py38-transactions
-      - py39-transactions
-      - py310-transactions
-      - py311-transactions
-      - py312-transactions
-      - py38-vm
-      - py39-vm
-      - py310-vm
-      - py311-vm
-      - py312-vm
-      - py38-wheel
-      - py39-wheel
-      - py310-wheel
-      - py311-wheel
-      - py312-wheel
-      - py311-windows-wheel
-      - py312-windows-wheel
-=======
     jobs: *all_jobs
   nightly:
     triggers:
@@ -656,5 +605,4 @@
             branches:
               only:
                 - main
-    jobs: *all_jobs
->>>>>>> 788305f6
+    jobs: *all_jobs