version: 2.1

# heavily inspired by:
# https://raw.githubusercontent.com/pinax/pinax-wiki/6bd2a99ab6f702e300d708532a6d1d9aa638b9f8/.circleci/config.yml

common: &common
  working_directory: ~/repo
  steps:
    - checkout
    - run:
        name: check openssl version
        command: dpkg -l | grep " openssl "
    - run:
        # this is necessary until circleci images begin using openssl>=3.0.7
        name: update openssl.cnf for ripemd160
        command: |
          sudo tee -a /etc/ssl/openssl.cnf >/dev/null <<'EOF'

          [openssl_init]
          providers = provider_sect

          [provider_sect]
          default = default_sect
          legacy = legacy_sect

          [default_sect]
          activate = 1

          [legacy_sect]
          activate = 1

          EOF
    - run:
        name: checkout fixtures submodule
        command: git submodule update --init --recursive
    - run:
        name: merge pull request base
        command: ./.circleci/merge_pr.sh
    - run:
        name: merge pull request base (2nd try)
        command: ./.circleci/merge_pr.sh
        when: on_fail
    - run:
        name: merge pull request base (3rd try)
        command: ./.circleci/merge_pr.sh
        when: on_fail
    - restore_cache:
        keys:
          - cache-v1-{{ arch }}-{{ .Environment.CIRCLE_JOB }}-{{ checksum "setup.py" }}-{{ checksum "tox.ini" }}
    - run:
        name: install dependencies
        command: |
          python -m pip install --upgrade pip
          python -m pip install tox
<<<<<<< HEAD
=======
    - run:
        name: install pre-commit
        command: python -m pip install --progress-bar=off pre-commit
>>>>>>> cb3f5563
    - run:
        name: run tox
        command: python -m tox run -r
    - save_cache:
        paths:
          - .hypothesis
          - .tox
          - ~/.cache/pip
          - ~/.local
<<<<<<< HEAD
          - ./eggs
        key: cache-v1-{{ arch }}-{{ .Environment.CIRCLE_JOB }}-{{ checksum "setup.py" }}-{{ checksum "tox.ini" }}
  resource_class: xlarge
=======
        key: cache-v1-{{ arch }}-{{ .Environment.CIRCLE_JOB }}-{{ checksum "setup.py" }}-{{ checksum "tox.ini" }}

orbs:
  win: circleci/windows@5.0.0

windows_steps: &windows_steps
  executor:
    name: win/default
    shell: bash.exe
  working_directory: C:\Users\circleci\project\<REPO_NAME>
  steps:
    - checkout
    - restore_cache:
        keys:
          - cache-v1-{{ arch }}-{{ .Environment.CIRCLE_JOB }}-{{ checksum "setup.py" }}-{{ checksum "tox.ini" }}
    - run:
        name: install dependencies
        command: |
          python -m pip install --upgrade pip
          python -m pip install tox
    - run:
        name: run tox
        command: python -m tox run -r
    - save_cache:
        paths:
          - .tox
        key: cache-v1-{{ arch }}-{{ .Environment.CIRCLE_JOB }}-{{ checksum "setup.py" }}-{{ checksum "tox.ini" }}
>>>>>>> cb3f5563

jobs:
  docs:
    <<: *common
    docker:
      - image: cimg/python:3.8
        environment:
          TOXENV: docs

<<<<<<< HEAD
  py311-native-blockchain-berlin:
    <<: *common
    docker:
      - image: cimg/python:3.11
        environment:
          TOXENV: py311-native-blockchain-berlin
  py311-native-blockchain-byzantium:
    <<: *common
    docker:
      - image: cimg/python:3.11
        environment:
          TOXENV: py311-native-blockchain-byzantium
  py311-native-blockchain-constantinople:
    <<: *common
    docker:
      - image: cimg/python:3.11
        environment:
          TOXENV: py311-native-blockchain-constantinople
  py311-native-blockchain-frontier:
    <<: *common
    docker:
      - image: cimg/python:3.11
        environment:
          TOXENV: py311-native-blockchain-frontier
  py311-native-blockchain-homestead:
    <<: *common
    docker:
      - image: cimg/python:3.11
        environment:
          TOXENV: py311-native-blockchain-homestead
  py311-native-blockchain-istanbul:
    <<: *common
    docker:
      - image: cimg/python:3.11
        environment:
          TOXENV: py311-native-blockchain-istanbul
  py311-native-blockchain-london:
    <<: *common
    docker:
      - image: cimg/python:3.11
        environment:
          TOXENV: py311-native-blockchain-london
  py311-native-blockchain-merge:
    <<: *common
    docker:
      - image: cimg/python:3.11
        environment:
          TOXENV: py311-native-blockchain-merge
  py311-native-blockchain-petersburg:
    <<: *common
    docker:
      - image: cimg/python:3.11
        environment:
          TOXENV: py311-native-blockchain-petersburg
  py311-native-blockchain-tangerine_whistle:
    <<: *common
    docker:
      - image: cimg/python:3.11
        environment:
          TOXENV: py311-native-blockchain-tangerine_whistle
  py311-native-blockchain-spurious_dragon:
    <<: *common
    docker:
      - image: cimg/python:3.11
        environment:
          TOXENV: py311-native-blockchain-spurious_dragon
  py311-native-blockchain-transition:
    <<: *common
    docker:
      - image: cimg/python:3.11
        environment:
          TOXENV: py311-native-blockchain-transition
  py311-native-blockchain-shanghai:
    <<: *common
    docker:
      - image: cimg/python:3.11
        environment:
          TOXENV: py311-native-blockchain-shanghai

  py37-core:
    <<: *common
    docker:
      - image: cimg/python:3.7
        environment:
          TOXENV: py37-core
  py37-database:
    <<: *common
    docker:
      - image: cimg/python:3.7
        environment:
          TOXENV: py37-database
  py37-difficulty:
    <<: *common
    docker:
      - image: cimg/python:3.7
        environment:
          TOXENV: py37-difficulty
  py37-transactions:
    <<: *common
    docker:
      - image: cimg/python:3.7
        environment:
          TOXENV: py37-transactions
  py37-vm:
    <<: *common
    docker:
      - image: cimg/python:3.7
        environment:
          TOXENV: py37-vm

=======
>>>>>>> cb3f5563
  py38-core:
    <<: *common
    docker:
      - image: cimg/python:3.8
        environment:
          TOXENV: py38-core
  py38-database:
    <<: *common
    docker:
      - image: cimg/python:3.8
        environment:
          TOXENV: py38-database
  py38-difficulty:
    <<: *common
    docker:
      - image: cimg/python:3.8
        environment:
          TOXENV: py38-difficulty
  py38-transactions:
    <<: *common
    docker:
      - image: cimg/python:3.8
        environment:
          TOXENV: py38-transactions
  py38-vm:
    <<: *common
    docker:
      - image: cimg/python:3.8
        environment:
          TOXENV: py38-vm
  py38-lint:
    <<: *common
    docker:
      - image: cimg/python:3.8
        environment:
          TOXENV: py38-lint

  py39-core:
    <<: *common
    docker:
      - image: cimg/python:3.9
        environment:
          TOXENV: py39-core
  py39-database:
    <<: *common
    docker:
      - image: cimg/python:3.9
        environment:
          TOXENV: py39-database
  py39-difficulty:
    <<: *common
    docker:
      - image: cimg/python:3.9
        environment:
          TOXENV: py39-difficulty
  py39-transactions:
    <<: *common
    docker:
      - image: cimg/python:3.9
        environment:
          TOXENV: py39-transactions
  py39-vm:
    <<: *common
    docker:
      - image: cimg/python:3.9
        environment:
          TOXENV: py39-vm
  py39-lint:
    <<: *common
    docker:
      - image: cimg/python:3.9
        environment:
          TOXENV: py39-lint

  py310-core:
    <<: *common
    docker:
      - image: cimg/python:3.10
        environment:
          TOXENV: py310-core
  py310-database:
    <<: *common
    docker:
      - image: cimg/python:3.10
        environment:
          TOXENV: py310-database
  py310-difficulty:
    <<: *common
    docker:
      - image: cimg/python:3.10
        environment:
          TOXENV: py310-difficulty
  py310-transactions:
    <<: *common
    docker:
      - image: cimg/python:3.10
        environment:
          TOXENV: py310-transactions
  py310-vm:
    <<: *common
    docker:
      - image: cimg/python:3.10
        environment:
          TOXENV: py310-vm
  py310-lint:
    <<: *common
    docker:
      - image: cimg/python:3.10
        environment:
          TOXENV: py310-lint

  py311-core:
    <<: *common
    docker:
      - image: cimg/python:3.11
        environment:
          TOXENV: py311-core
<<<<<<< HEAD
  py311-database:
    <<: *common
    docker:
      - image: cimg/python:3.11
        environment:
          TOXENV: py311-database
  py311-difficulty:
    <<: *common
    docker:
      - image: cimg/python:3.11
        environment:
          TOXENV: py311-difficulty
  py311-transactions:
    <<: *common
    docker:
      - image: cimg/python:3.11
        environment:
          TOXENV: py311-transactions
  py311-vm:
    <<: *common
    docker:
      - image: cimg/python:3.11
        environment:
          TOXENV: py311-vm
=======

  py38-lint:
    <<: *common
    docker:
      - image: cimg/python:3.8
        environment:
          TOXENV: py38-lint
  py39-lint:
    <<: *common
    docker:
      - image: cimg/python:3.9
        environment:
          TOXENV: py39-lint
  py310-lint:
    <<: *common
    docker:
      - image: cimg/python:3.10
        environment:
          TOXENV: py310-lint
>>>>>>> cb3f5563
  py311-lint:
    <<: *common
    docker:
      - image: cimg/python:3.11
        environment:
          TOXENV: py311-lint

<<<<<<< HEAD
=======
  py38-wheel:
    <<: *common
    docker:
      - image: cimg/python:3.8
        environment:
          TOXENV: py38-wheel
  py39-wheel:
    <<: *common
    docker:
      - image: cimg/python:3.9
        environment:
          TOXENV: py39-wheel
  py310-wheel:
    <<: *common
    docker:
      - image: cimg/python:3.10
        environment:
          TOXENV: py310-wheel
  py311-wheel:
    <<: *common
    docker:
      - image: cimg/python:3.11
        environment:
          TOXENV: py311-wheel

  py311-wheel-windows:
    <<: *windows_steps
    environment:
      TOXENV: py311-wheel-windows

>>>>>>> cb3f5563
workflows:
  version: 2
  test:
    jobs:
      - docs
<<<<<<< HEAD
      - py311-native-blockchain-shanghai
      - py311-native-blockchain-merge
      - py311-native-blockchain-london
      - py311-native-blockchain-berlin
      - py311-native-blockchain-byzantium
      - py311-native-blockchain-constantinople
      - py311-native-blockchain-frontier
      - py311-native-blockchain-homestead
      - py311-native-blockchain-istanbul
      - py311-native-blockchain-petersburg
      - py311-native-blockchain-tangerine_whistle
      - py311-native-blockchain-spurious_dragon
      - py311-native-blockchain-transition
      - py37-vm
      - py38-vm
      - py39-vm
      - py310-vm
      - py311-vm
      - py37-core
=======
>>>>>>> cb3f5563
      - py38-core
      - py39-core
      - py310-core
      - py311-core
<<<<<<< HEAD
      - py37-transactions
      - py38-transactions
      - py39-transactions
      - py310-transactions
      - py311-transactions
      - py37-difficulty
      - py38-difficulty
      - py39-difficulty
      - py310-difficulty
      - py311-difficulty
      - py37-database
      - py38-database
      - py39-database
      - py310-database
      - py311-database
      - py38-lint
      - py39-lint
      - py310-lint
      - py311-lint
=======
      - py38-lint
      - py39-lint
      - py310-lint
      - py311-lint
      - py38-wheel
      - py39-wheel
      - py310-wheel
      - py311-wheel
      - py311-wheel-windows
>>>>>>> cb3f5563
<|MERGE_RESOLUTION|>--- conflicted
+++ resolved
@@ -14,7 +14,7 @@
         # this is necessary until circleci images begin using openssl>=3.0.7
         name: update openssl.cnf for ripemd160
         command: |
-          sudo tee -a /etc/ssl/openssl.cnf >/dev/null <<'EOF'
+          sudo tee -a /etc/ssl/openssl.cnf >/dev/null \<<'EOF'
 
           [openssl_init]
           providers = provider_sect
@@ -52,12 +52,9 @@
         command: |
           python -m pip install --upgrade pip
           python -m pip install tox
-<<<<<<< HEAD
-=======
     - run:
         name: install pre-commit
         command: python -m pip install --progress-bar=off pre-commit
->>>>>>> cb3f5563
     - run:
         name: run tox
         command: python -m tox run -r
@@ -67,12 +64,8 @@
           - .tox
           - ~/.cache/pip
           - ~/.local
-<<<<<<< HEAD
-          - ./eggs
         key: cache-v1-{{ arch }}-{{ .Environment.CIRCLE_JOB }}-{{ checksum "setup.py" }}-{{ checksum "tox.ini" }}
   resource_class: xlarge
-=======
-        key: cache-v1-{{ arch }}-{{ .Environment.CIRCLE_JOB }}-{{ checksum "setup.py" }}-{{ checksum "tox.ini" }}
 
 orbs:
   win: circleci/windows@5.0.0
@@ -81,7 +74,7 @@
   executor:
     name: win/default
     shell: bash.exe
-  working_directory: C:\Users\circleci\project\<REPO_NAME>
+  working_directory: C:\Users\circleci\project\py-evm
   steps:
     - checkout
     - restore_cache:
@@ -99,7 +92,6 @@
         paths:
           - .tox
         key: cache-v1-{{ arch }}-{{ .Environment.CIRCLE_JOB }}-{{ checksum "setup.py" }}-{{ checksum "tox.ini" }}
->>>>>>> cb3f5563
 
 jobs:
   docs:
@@ -109,7 +101,6 @@
         environment:
           TOXENV: docs
 
-<<<<<<< HEAD
   py311-native-blockchain-berlin:
     <<: *common
     docker:
@@ -164,64 +155,31 @@
       - image: cimg/python:3.11
         environment:
           TOXENV: py311-native-blockchain-petersburg
+  py311-native-blockchain-shanghai:
+    <<: *common
+    docker:
+      - image: cimg/python:3.11
+        environment:
+          TOXENV: py311-native-blockchain-shanghai
+  py311-native-blockchain-spurious_dragon:
+    <<: *common
+    docker:
+      - image: cimg/python:3.11
+        environment:
+          TOXENV: py311-native-blockchain-spurious_dragon
   py311-native-blockchain-tangerine_whistle:
     <<: *common
     docker:
       - image: cimg/python:3.11
         environment:
           TOXENV: py311-native-blockchain-tangerine_whistle
-  py311-native-blockchain-spurious_dragon:
-    <<: *common
-    docker:
-      - image: cimg/python:3.11
-        environment:
-          TOXENV: py311-native-blockchain-spurious_dragon
   py311-native-blockchain-transition:
     <<: *common
     docker:
       - image: cimg/python:3.11
         environment:
           TOXENV: py311-native-blockchain-transition
-  py311-native-blockchain-shanghai:
-    <<: *common
-    docker:
-      - image: cimg/python:3.11
-        environment:
-          TOXENV: py311-native-blockchain-shanghai
-
-  py37-core:
-    <<: *common
-    docker:
-      - image: cimg/python:3.7
-        environment:
-          TOXENV: py37-core
-  py37-database:
-    <<: *common
-    docker:
-      - image: cimg/python:3.7
-        environment:
-          TOXENV: py37-database
-  py37-difficulty:
-    <<: *common
-    docker:
-      - image: cimg/python:3.7
-        environment:
-          TOXENV: py37-difficulty
-  py37-transactions:
-    <<: *common
-    docker:
-      - image: cimg/python:3.7
-        environment:
-          TOXENV: py37-transactions
-  py37-vm:
-    <<: *common
-    docker:
-      - image: cimg/python:3.7
-        environment:
-          TOXENV: py37-vm
-
-=======
->>>>>>> cb3f5563
+
   py38-core:
     <<: *common
     docker:
@@ -240,6 +198,12 @@
       - image: cimg/python:3.8
         environment:
           TOXENV: py38-difficulty
+  py38-lint:
+    <<: *common
+    docker:
+      - image: cimg/python:3.8
+        environment:
+          TOXENV: py38-lint
   py38-transactions:
     <<: *common
     docker:
@@ -252,12 +216,12 @@
       - image: cimg/python:3.8
         environment:
           TOXENV: py38-vm
-  py38-lint:
-    <<: *common
-    docker:
-      - image: cimg/python:3.8
-        environment:
-          TOXENV: py38-lint
+  py38-wheel:
+    <<: *common
+    docker:
+      - image: cimg/python:3.8
+        environment:
+          TOXENV: py38-wheel
 
   py39-core:
     <<: *common
@@ -277,6 +241,12 @@
       - image: cimg/python:3.9
         environment:
           TOXENV: py39-difficulty
+  py39-lint:
+    <<: *common
+    docker:
+      - image: cimg/python:3.9
+        environment:
+          TOXENV: py39-lint
   py39-transactions:
     <<: *common
     docker:
@@ -289,12 +259,12 @@
       - image: cimg/python:3.9
         environment:
           TOXENV: py39-vm
-  py39-lint:
-    <<: *common
-    docker:
-      - image: cimg/python:3.9
-        environment:
-          TOXENV: py39-lint
+  py39-wheel:
+    <<: *common
+    docker:
+      - image: cimg/python:3.9
+        environment:
+          TOXENV: py39-wheel
 
   py310-core:
     <<: *common
@@ -314,6 +284,12 @@
       - image: cimg/python:3.10
         environment:
           TOXENV: py310-difficulty
+  py310-lint:
+    <<: *common
+    docker:
+      - image: cimg/python:3.10
+        environment:
+          TOXENV: py310-lint
   py310-transactions:
     <<: *common
     docker:
@@ -326,12 +302,12 @@
       - image: cimg/python:3.10
         environment:
           TOXENV: py310-vm
-  py310-lint:
-    <<: *common
-    docker:
-      - image: cimg/python:3.10
-        environment:
-          TOXENV: py310-lint
+  py310-wheel:
+    <<: *common
+    docker:
+      - image: cimg/python:3.10
+        environment:
+          TOXENV: py310-wheel
 
   py311-core:
     <<: *common
@@ -339,7 +315,6 @@
       - image: cimg/python:3.11
         environment:
           TOXENV: py311-core
-<<<<<<< HEAD
   py311-database:
     <<: *common
     docker:
@@ -352,6 +327,12 @@
       - image: cimg/python:3.11
         environment:
           TOXENV: py311-difficulty
+  py311-lint:
+    <<: *common
+    docker:
+      - image: cimg/python:3.11
+        environment:
+          TOXENV: py311-lint
   py311-transactions:
     <<: *common
     docker:
@@ -364,126 +345,61 @@
       - image: cimg/python:3.11
         environment:
           TOXENV: py311-vm
-=======
-
-  py38-lint:
-    <<: *common
-    docker:
-      - image: cimg/python:3.8
-        environment:
-          TOXENV: py38-lint
-  py39-lint:
-    <<: *common
-    docker:
-      - image: cimg/python:3.9
-        environment:
-          TOXENV: py39-lint
-  py310-lint:
-    <<: *common
-    docker:
-      - image: cimg/python:3.10
-        environment:
-          TOXENV: py310-lint
->>>>>>> cb3f5563
-  py311-lint:
-    <<: *common
-    docker:
-      - image: cimg/python:3.11
-        environment:
-          TOXENV: py311-lint
-
-<<<<<<< HEAD
-=======
-  py38-wheel:
-    <<: *common
-    docker:
-      - image: cimg/python:3.8
-        environment:
-          TOXENV: py38-wheel
-  py39-wheel:
-    <<: *common
-    docker:
-      - image: cimg/python:3.9
-        environment:
-          TOXENV: py39-wheel
-  py310-wheel:
-    <<: *common
-    docker:
-      - image: cimg/python:3.10
-        environment:
-          TOXENV: py310-wheel
   py311-wheel:
     <<: *common
     docker:
       - image: cimg/python:3.11
         environment:
           TOXENV: py311-wheel
-
   py311-wheel-windows:
     <<: *windows_steps
     environment:
       TOXENV: py311-wheel-windows
 
->>>>>>> cb3f5563
 workflows:
   version: 2
   test:
     jobs:
       - docs
-<<<<<<< HEAD
-      - py311-native-blockchain-shanghai
-      - py311-native-blockchain-merge
-      - py311-native-blockchain-london
       - py311-native-blockchain-berlin
       - py311-native-blockchain-byzantium
       - py311-native-blockchain-constantinople
       - py311-native-blockchain-frontier
       - py311-native-blockchain-homestead
       - py311-native-blockchain-istanbul
+      - py311-native-blockchain-london
+      - py311-native-blockchain-merge
       - py311-native-blockchain-petersburg
+      - py311-native-blockchain-shanghai
+      - py311-native-blockchain-spurious_dragon
       - py311-native-blockchain-tangerine_whistle
-      - py311-native-blockchain-spurious_dragon
       - py311-native-blockchain-transition
-      - py37-vm
+      - py38-core
+      - py39-core
+      - py310-core
+      - py311-core
+      - py38-database
+      - py39-database
+      - py310-database
+      - py311-database
+      - py38-difficulty
+      - py39-difficulty
+      - py310-difficulty
+      - py311-difficulty
+      - py38-lint
+      - py39-lint
+      - py310-lint
+      - py311-lint
+      - py38-transactions
+      - py39-transactions
+      - py310-transactions
+      - py311-transactions
       - py38-vm
       - py39-vm
       - py310-vm
       - py311-vm
-      - py37-core
-=======
->>>>>>> cb3f5563
-      - py38-core
-      - py39-core
-      - py310-core
-      - py311-core
-<<<<<<< HEAD
-      - py37-transactions
-      - py38-transactions
-      - py39-transactions
-      - py310-transactions
-      - py311-transactions
-      - py37-difficulty
-      - py38-difficulty
-      - py39-difficulty
-      - py310-difficulty
-      - py311-difficulty
-      - py37-database
-      - py38-database
-      - py39-database
-      - py310-database
-      - py311-database
-      - py38-lint
-      - py39-lint
-      - py310-lint
-      - py311-lint
-=======
-      - py38-lint
-      - py39-lint
-      - py310-lint
-      - py311-lint
       - py38-wheel
       - py39-wheel
       - py310-wheel
       - py311-wheel
-      - py311-wheel-windows
->>>>>>> cb3f5563
+      - py311-wheel-windows