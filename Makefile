--- conflicted
+++ resolved
@@ -3,21 +3,13 @@
 help:
 	@echo "clean-build - remove build artifacts"
 	@echo "clean-pyc - remove Python file artifacts"
-<<<<<<< HEAD
-	@echo "lint - check style with flake8"
-	@echo "test - run tests quickly with the default Python"
-	@echo "testall - run tests on every Python version with tox"
-	@echo "coverage - check code coverage quickly with the default Python"
-	@echo "docs - generate Sphinx HTML documentation, including API docs"
-	@echo "release - package and upload a release"
-=======
 	@echo "lint - fix linting issues with pre-commit"
 	@echo "test - run tests quickly with the default Python"
+	@echo "coverage - check code coverage quickly with the default Python"
 	@echo "docs - generate docs and open in browser (linux-docs for version on linux)"
 	@echo "notes - consume towncrier newsfragments/ and update release notes in docs/"
 	@echo "release - package and upload a release (does not run notes target)"
 	@echo "dist - package"
->>>>>>> cb3f5563
 
 clean: clean-build clean-pyc
 
@@ -32,26 +24,13 @@
 	find . -name '__pycache__' -exec rm -rf {} +
 
 lint:
-<<<<<<< HEAD
-	tox run -e lint
-
-lint-roll:
-	isort eth tests scripts
-	black eth tests scripts setup.py
-	$(MAKE) lint
-=======
 	@pre-commit run --all-files --show-diff-on-failure || ( \
 		echo "\n\n\n * pre-commit should have fixed the errors above. Running again to make sure everything is good..." \
 		&& pre-commit run --all-files --show-diff-on-failure \
 	)
->>>>>>> cb3f5563
 
 test:
-	py.test --tb native tests
-
-<<<<<<< HEAD
-test-all:
-	tox
+	pytest tests
 
 coverage:
 	coverage run --source eth
@@ -59,15 +38,11 @@
 	coverage html
 	open htmlcov/index.html
 
-build-docs: clean
-	cd docs/; sphinx-build -W -T -E . _build/html
-=======
 build-docs:
 	sphinx-apidoc -o docs/ . setup.py "*conftest*"
 	$(MAKE) -C docs clean
 	$(MAKE) -C docs html
 	$(MAKE) -C docs doctest
->>>>>>> cb3f5563
 
 doctest:
 	cd docs/; sphinx-build -T -b doctest . _build/doctest
@@ -95,16 +70,12 @@
 	make build-docs
 	git commit -m "Compile release notes for v$(UPCOMING_VERSION)"
 
-<<<<<<< HEAD
-release: clean
+release: check-bump clean
 	# require that you be on a branch that's linked to upstream/master
 	git status -s -b | head -1 | grep "\.\.upstream/master"
-=======
-release: check-bump clean
-	# require that upstream is configured for ethereum/<REPO_NAME>
-	@git remote -v | grep -E "upstream\tgit@github.com:ethereum/<REPO_NAME>.git \(push\)|upstream\thttps://(www.)?github.com/ethereum/<REPO_NAME> \(push\)"
+	# require that upstream is configured for ethereum/py-evm
+	@git remote -v | grep -E "upstream\tgit@github.com:ethereum/py-evm.git \(push\)|upstream\thttps://(www.)?github.com/ethereum/py-evm \(push\)"
 	# verify that docs build correctly
->>>>>>> cb3f5563
 	./newsfragments/validate_files.py is-empty
 	# verify that docs build correctly
 	make build-docs
