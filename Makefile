.PHONY: clean-pyc clean-build docs

help:
	@echo "clean-build - remove build artifacts"
	@echo "clean-pyc - remove Python file artifacts"
	@echo "clean - run clean-build and clean-pyc"
	@echo "dist - build package and cat contents of the dist directory"
	@echo "lint - fix linting issues with pre-commit"
	@echo "test - run tests quickly with the default Python"
	@echo "coverage - check code coverage quickly with the default Python"
	@echo "docs - generate docs and open in browser (linux-docs for version on linux)"
	@echo "autobuild-docs - live update docs when changes are saved"
	@echo "package-test - build package and install it in a venv for manual testing"
	@echo "notes - consume towncrier newsfragments and update release notes in docs - requires bump to be set"
	@echo "release - package and upload a release (does not run notes target) - requires bump to be set"

clean-build:
	rm -fr build/
	rm -fr dist/
	rm -fr *.egg-info

clean-pyc:
	find . -name '*.pyc' -exec rm -f {} +
	find . -name '*.pyo' -exec rm -f {} +
	find . -name '*~' -exec rm -f {} +
	find . -name '__pycache__' -exec rm -rf {} +

clean: clean-build clean-pyc

dist: clean
	python -m build
	ls -l dist

lint:
	@pre-commit run --all-files --show-diff-on-failure || ( \
		echo "\n\n\n * pre-commit should have fixed the errors above. Running again to make sure everything is good..." \
		&& pre-commit run --all-files --show-diff-on-failure \
	)

test:
	python -m pytest tests

# docs commands

docs: check-docs
	open docs/_build/html/index.html

linux-docs: check-docs
	xdg-open docs/_build/html/index.html

autobuild-docs:
	sphinx-autobuild --open-browser docs docs/_build/html

# docs helpers

validate-newsfragments:
	python ./newsfragments/validate_files.py
	towncrier build --draft --version preview

check-docs: build-docs validate-newsfragments

coverage:
	coverage run --source eth
	coverage report -m
	coverage html
	open htmlcov/index.html

build-docs:
	sphinx-apidoc -o docs/ . setup.py "*conftest*"
	$(MAKE) -C docs clean
	$(MAKE) -C docs html
	$(MAKE) -C docs doctest

<<<<<<< HEAD
build-docs-ci:
	$(MAKE) -C docs latexpdf
	$(MAKE) -C docs epub

validate-newsfragments:
	./newsfragments/validate_files.py
	towncrier build --draft

validate-docs: build-docs validate-newsfragments

validate-docs-ci: build-docs build-docs-ci validate-newsfragments

docs: build-docs
	open docs/_build/html/index.html

linux-docs: build-docs
	xdg-open docs/_build/html/index.html

package: clean
=======
check-docs-ci: build-docs build-docs-ci validate-newsfragments

build-docs-ci:
	$(MAKE) -C docs latexpdf
	$(MAKE) -C docs epub

# release commands

package-test: clean
>>>>>>> 788305f6
	python -m build
	python scripts/release/test_package.py

notes:
	# Let UPCOMING_VERSION be the version that is used for the current bump
	$(eval UPCOMING_VERSION=$(shell bump-my-version bump --dry-run $(bump) -v | awk -F"'" '/New version will be / {print $$2}'))
	# Now generate the release notes to have them included in the release commit
	towncrier build --yes --version $(UPCOMING_VERSION)
	# Before we bump the version, make sure that the towncrier-generated docs will build
	make build-docs
	git commit -m "Compile release notes for v$(UPCOMING_VERSION)"

<<<<<<< HEAD
release: check-bump clean
	# require that you be on a branch that's linked to upstream/main
	git status -s -b | head -1 | grep "\.\.upstream/main"
	# require that upstream is configured for ethereum/py-evm
	@git remote -v | grep -E "upstream\tgit@github.com:ethereum/py-evm.git \(push\)|upstream\thttps://(www.)?github.com/ethereum/py-evm \(push\)"
	# verify that docs build correctly
	./newsfragments/validate_files.py is-empty
	# verify that docs build correctly
	make build-docs
	CURRENT_SIGN_SETTING=$(git config commit.gpgSign)
	git config commit.gpgSign true
	bumpversion $(bump)
	python -m build
	git push upstream && git push upstream --tags
	twine upload dist/*
=======
release: check-bump check-git clean
	# verify that notes command ran correctly
	./newsfragments/validate_files.py is-empty
	CURRENT_SIGN_SETTING=$(git config commit.gpgSign)
	git config commit.gpgSign true
	bump-my-version bump $(bump)
	python -m build
>>>>>>> 788305f6
	git config commit.gpgSign "$(CURRENT_SIGN_SETTING)"
	git push upstream && git push upstream --tags
	twine upload dist/*

<<<<<<< HEAD
sdist: clean
	python -m build
	ls -l dist
=======
# release helpers

check-bump:
ifndef bump
	$(error bump must be set, typically: major, minor, patch, or devnum)
endif

check-git:
	# require that upstream is configured for ethereum/<REPO_NAME>
	@if ! git remote -v | grep "upstream[[:space:]]git@github.com:ethereum/<REPO_NAME>.git (push)\|upstream[[:space:]]https://github.com/ethereum/<REPO_NAME> (push)"; then \
		echo "Error: You must have a remote named 'upstream' that points to '<REPO_NAME>'"; \
		exit 1; \
	fi
>>>>>>> 788305f6
<|MERGE_RESOLUTION|>--- conflicted
+++ resolved
@@ -40,12 +40,18 @@
 test:
 	python -m pytest tests
 
+coverage:
+	coverage run --source eth
+	coverage report -m
+	coverage html
+	open htmlcov/index.html
+
 # docs commands
 
-docs: check-docs
+docs: build-docs
 	open docs/_build/html/index.html
 
-linux-docs: check-docs
+linux-docs: build-docs
 	xdg-open docs/_build/html/index.html
 
 autobuild-docs:
@@ -59,39 +65,12 @@
 
 check-docs: build-docs validate-newsfragments
 
-coverage:
-	coverage run --source eth
-	coverage report -m
-	coverage html
-	open htmlcov/index.html
-
 build-docs:
 	sphinx-apidoc -o docs/ . setup.py "*conftest*"
 	$(MAKE) -C docs clean
 	$(MAKE) -C docs html
 	$(MAKE) -C docs doctest
 
-<<<<<<< HEAD
-build-docs-ci:
-	$(MAKE) -C docs latexpdf
-	$(MAKE) -C docs epub
-
-validate-newsfragments:
-	./newsfragments/validate_files.py
-	towncrier build --draft
-
-validate-docs: build-docs validate-newsfragments
-
-validate-docs-ci: build-docs build-docs-ci validate-newsfragments
-
-docs: build-docs
-	open docs/_build/html/index.html
-
-linux-docs: build-docs
-	xdg-open docs/_build/html/index.html
-
-package: clean
-=======
 check-docs-ci: build-docs build-docs-ci validate-newsfragments
 
 build-docs-ci:
@@ -101,7 +80,6 @@
 # release commands
 
 package-test: clean
->>>>>>> 788305f6
 	python -m build
 	python scripts/release/test_package.py
 
@@ -114,23 +92,6 @@
 	make build-docs
 	git commit -m "Compile release notes for v$(UPCOMING_VERSION)"
 
-<<<<<<< HEAD
-release: check-bump clean
-	# require that you be on a branch that's linked to upstream/main
-	git status -s -b | head -1 | grep "\.\.upstream/main"
-	# require that upstream is configured for ethereum/py-evm
-	@git remote -v | grep -E "upstream\tgit@github.com:ethereum/py-evm.git \(push\)|upstream\thttps://(www.)?github.com/ethereum/py-evm \(push\)"
-	# verify that docs build correctly
-	./newsfragments/validate_files.py is-empty
-	# verify that docs build correctly
-	make build-docs
-	CURRENT_SIGN_SETTING=$(git config commit.gpgSign)
-	git config commit.gpgSign true
-	bumpversion $(bump)
-	python -m build
-	git push upstream && git push upstream --tags
-	twine upload dist/*
-=======
 release: check-bump check-git clean
 	# verify that notes command ran correctly
 	./newsfragments/validate_files.py is-empty
@@ -138,16 +99,10 @@
 	git config commit.gpgSign true
 	bump-my-version bump $(bump)
 	python -m build
->>>>>>> 788305f6
 	git config commit.gpgSign "$(CURRENT_SIGN_SETTING)"
 	git push upstream && git push upstream --tags
 	twine upload dist/*
 
-<<<<<<< HEAD
-sdist: clean
-	python -m build
-	ls -l dist
-=======
 # release helpers
 
 check-bump:
@@ -156,9 +111,8 @@
 endif
 
 check-git:
-	# require that upstream is configured for ethereum/<REPO_NAME>
-	@if ! git remote -v | grep "upstream[[:space:]]git@github.com:ethereum/<REPO_NAME>.git (push)\|upstream[[:space:]]https://github.com/ethereum/<REPO_NAME> (push)"; then \
-		echo "Error: You must have a remote named 'upstream' that points to '<REPO_NAME>'"; \
+	# require that upstream is configured for ethereum/py-evm
+	@if ! git remote -v | grep "upstream[[:space:]]git@github.com:ethereum/py-evm.git (push)\|upstream[[:space:]]https://github.com/ethereum/py-evm (push)"; then \
+		echo "Error: You must have a remote named 'upstream' that points to 'py-evm'"; \
 		exit 1; \
-	fi
->>>>>>> 788305f6
+	fi