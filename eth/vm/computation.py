--- conflicted
+++ resolved
@@ -1,12 +1,6 @@
 from abc import (
     ABC,
     abstractmethod,
-<<<<<<< HEAD
-)
-from copy import (
-    deepcopy,
-=======
->>>>>>> bdb0d509
 )
 import itertools
 import logging
@@ -509,14 +503,6 @@
             self.msg.depth,
             "y" if self.msg.is_static else "n",
         )
-
-        if self.state.tracer is not None:
-            self.state.tracer.capture_start(addr_from=encode_hex(self.msg.sender),
-                                            addr_to=encode_hex(self.msg.to),
-                                            call=False,
-                                            input=self.msg.code,
-                                            gas=self.msg.gas,
-                                            value=self.msg.value)
 
         return self
 
@@ -544,10 +530,6 @@
                         str(exc_value),
                     )),
                 )
-            if self.state.tracer is not None:
-                self.state.tracer.capture_end(output=self.output,
-                                              gas_used=self.get_gas_used(),
-                                              err=exc_value)
 
             # suppress VM exceptions
             return True
@@ -565,10 +547,6 @@
                 self.get_gas_used(),
                 self._gas_meter.gas_remaining,
             )
-            if self.state.tracer is not None:
-                self.state.tracer.capture_end(output=self.output,
-                                              gas_used=self.get_gas_used(),
-                                              err=None)
 
     #
     # State Transition
@@ -596,13 +574,8 @@
         """
         Perform the computation that would be triggered by the VM message.
         """
-<<<<<<< HEAD
-        with cls(state, message, transaction_context) as computation:
-            if computation.state.tracer is None:
-=======
         with cls(state, message, transaction_context, tracer) as computation:
             if computation.tracer is None:
->>>>>>> bdb0d509
                 # Early exit on pre-compiles
                 if message.code_address in computation.precompiles:
                     computation.precompiles[message.code_address](computation)
@@ -610,11 +583,7 @@
 
             for opcode in computation.code:
                 opcode_fn = computation.get_opcode_fn(opcode)
-<<<<<<< HEAD
-                pc = max(0, computation.code.pc - 1)
-=======
                 pc = computation.get_pc()
->>>>>>> bdb0d509
 
                 computation.logger.trace(
                     "OPCODE: 0x%x (%s) | pc: %s",
@@ -623,42 +592,15 @@
                     pc,
                 )
 
-                if computation.state.tracer is not None:
-                    """
-                    TODO: once we are able to predict gas_used, we can capture_state here,
-                          no dumping of stack and memory required
-                    """
-                    gas_remaining_prev = computation._gas_meter.gas_remaining
-                    stack_prev = deepcopy(computation._stack)
-                    memory_prev = deepcopy(computation._memory)
-                    err: VMError = None
                 try:
                     with computation.tracer.capture(computation, opcode_fn):
                         opcode_fn(computation=computation)
                 except Halt:
                     break
-<<<<<<< HEAD
-                except VMError as e:
-                    err = e
-                    raise e
-                finally:
-                    if computation.state.tracer is not None:
-                        gas_used = gas_remaining_prev - computation._gas_meter.gas_remaining
-                        computation.state.tracer.capture_state(computation=computation,
-                                                               pc=pc,
-                                                               op=opcode_fn,
-                                                               gas=gas_remaining_prev,
-                                                               gas_cost=gas_used,
-                                                               memory=memory_prev,
-                                                               stack=stack_prev,
-                                                               depth=message.depth + 1,
-                                                               err=err)
-=======
 
         # Allow the tracer to record final values.
         computation.tracer.finalize(computation)
 
->>>>>>> bdb0d509
         return computation
 
     #
