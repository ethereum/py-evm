from __future__ import absolute_import

from abc import (
    ABCMeta,
    abstractmethod
)
from typing import (  # noqa: F401
    Any,
    Optional,
    Callable,
    cast,
    Dict,
    Generator,
    Iterator,
    Tuple,
    Type,
    TYPE_CHECKING,
    Union,
)

import logging

from cytoolz import (
    assoc,
)

from eth_typing import (
    Address,
    BlockNumber,
    Hash32,
)

from eth_utils import (
    to_tuple,
)

<<<<<<< HEAD
from evm.db.chain import BaseChainDB
=======
from evm.db.backends.base import BaseDB
from evm.db.chain import (
    BaseChainDB,
    ChainDB,
)
from evm.consensus.pow import (
    check_pow,
)
>>>>>>> 65a2f0a9
from evm.constants import (
    BLANK_ROOT_HASH,
    MAX_UNCLE_DEPTH,
)
from evm.estimators import (
    get_gas_estimator,
)
from evm.exceptions import (
    HeaderNotFound,
    TransactionNotFound,
    ValidationError,
    VMNotFound,
)
from evm.validation import (
    validate_block_number,
    validate_uint256,
    validate_word,
    validate_vm_configuration,
)
from evm.rlp.blocks import (
    BaseBlock,
)
from evm.rlp.headers import (
    BlockHeader,
    HeaderParams,
)
from evm.rlp.transactions import (
    BaseTransaction,
    BaseUnsignedTransaction,
)
from evm.utils.db import (
    apply_state_dict,
)
from evm.utils.datatypes import (
    Configurable,
)
from evm.utils.headers import (
    compute_gas_limit_bounds,
)
from evm.utils.hexadecimal import (
    encode_hex,
)
from evm.utils.rlp import (
    ensure_imported_block_unchanged,
)

if TYPE_CHECKING:
    from evm.vm.base import BaseVM  # noqa: F401


# Mapping from address to account state.
# 'balance', 'nonce' -> int
# 'code' -> bytes
# 'storage' -> Dict[int, int]
AccountState = Dict[Address, Dict[str, Union[int, bytes, Dict[int, int]]]]


class BaseChain(Configurable, metaclass=ABCMeta):
    """
    The base class for all Chain objects
    """
    chaindb = None  # type: BaseChainDB
    chaindb_class = None  # type: Type[BaseChainDB]

    #
    # Helpers
    #
    @classmethod
    @abstractmethod
    def get_chaindb_class(cls) -> Type[BaseChainDB]:
        raise NotImplementedError("Chain classes must implement this method")

    #
    # Chain API
    #
    @classmethod
    @abstractmethod
    def from_genesis(cls,
                     base_db: BaseDB,
                     genesis_params: Dict[str, HeaderParams],
                     genesis_state: AccountState=None) -> 'BaseChain':
        raise NotImplementedError("Chain classes must implement this method")

    @classmethod
    @abstractmethod
    def from_genesis_header(cls,
                            base_db: BaseDB,
                            genesis_header: BlockHeader) -> 'BaseChain':
        raise NotImplementedError("Chain classes must implement this method")

    @abstractmethod
    def get_chain_at_block_parent(self, block: BaseBlock) -> 'BaseChain':
        raise NotImplementedError("Chain classes must implement this method")

    #
    # VM API
    #
    @abstractmethod
    def get_vm(self, header: BlockHeader=None) -> 'BaseVM':
        raise NotImplementedError("Chain classes must implement this method")

    @abstractmethod
    def get_vm_class_for_block_number(self, block_number: BlockNumber) -> Type['BaseVM']:
        raise NotImplementedError("Chain classes must implement this method")

    #
    # Header API
    #
    @abstractmethod
    def create_header_from_parent(self,
                                  parent_header: BlockHeader,
                                  **header_params: HeaderParams) -> BlockHeader:
        raise NotImplementedError("Chain classes must implement this method")

    @abstractmethod
    def get_block_header_by_hash(self, block_hash: Hash32) -> BlockHeader:
        raise NotImplementedError("Chain classes must implement this method")

    @abstractmethod
    def get_canonical_head(self):
        raise NotImplementedError("Chain classes must implement this method")

    #
    # Block API
    #
    def get_ancestors(self, limit: int) -> Iterator[BaseBlock]:
        raise NotImplementedError("Chain classes must implement this method")

    @abstractmethod
    def get_block(self) -> BaseBlock:
        raise NotImplementedError("Chain classes must implement this method")

    def get_block_by_hash(self, block_hash: Hash32) -> BaseBlock:
        raise NotImplementedError("Chain classes must implement this method")

    def get_block_by_header(self, block_header: BlockHeader) -> BaseBlock:
        raise NotImplementedError("Chain classes must implement this method")

    @abstractmethod
    def get_canonical_block_by_number(self, block_number: BlockNumber) -> BaseBlock:
        raise NotImplementedError("Chain classes must implement this method")

    @abstractmethod
    def get_canonical_block_hash(self, block_number):
        raise NotImplementedError("Chain classes must implement this method")

    #
    # Transaction API
    #
    @abstractmethod
    def create_transaction(self, *args: Any, **kwargs: Any) -> BaseTransaction:
        raise NotImplementedError("Chain classes must implement this method")

    @abstractmethod
    def create_unsigned_transaction(self,
                                    *args: Any,
                                    **kwargs: Any) -> BaseUnsignedTransaction:
        raise NotImplementedError("Chain classes must implement this method")

    @abstractmethod
    def get_canonical_transaction(self, transaction_hash: Hash32) -> BaseTransaction:
        raise NotImplementedError("Chain classes must implement this method")

    #
    # Execution API
    #
    @abstractmethod
    def apply_transaction(self, transaction):
        raise NotImplementedError("Chain classes must implement this method")

    @abstractmethod
    def estimate_gas(self, transaction: BaseTransaction, at_header: BlockHeader=None) -> int:
        raise NotImplementedError("Chain classes must implement this method")

    @abstractmethod
    def import_block(self, block: BaseBlock, perform_validation: bool=True) -> BaseBlock:
        raise NotImplementedError("Chain classes must implement this method")

    @abstractmethod
    def mine_block(self, *args: Any, **kwargs: Any) -> BaseBlock:
        raise NotImplementedError("Chain classes must implement this method")

    #
    # Validation API
    #
    @abstractmethod
    def validate_block(self, block: BaseBlock) -> None:
        raise NotImplementedError("Chain classes must implement this method")

    @abstractmethod
    def validate_gaslimit(self, header: BlockHeader) -> None:
        raise NotImplementedError("Chain classes must implement this method")

    @abstractmethod
    def validate_uncles(self, block: BaseBlock) -> None:
        raise NotImplementedError("Chain classes must implement this method")


class Chain(BaseChain):
    """
    A Chain is a combination of one or more VM classes.  Each VM is associated
    with a range of blocks.  The Chain class acts as a wrapper around these other
    VM classes, delegating operations to the appropriate VM depending on the
    current block number.
    """
    logger = logging.getLogger("evm.chain.chain.Chain")
    header = None  # type: BlockHeader
    network_id = None  # type: int
    vm_configuration = None  # type: Tuple[Tuple[int, Type[BaseVM]], ...]
    gas_estimator = None  # type: Callable

    chaindb_class = ChainDB  # type: Type[BaseChainDB]

    def __init__(self, base_db: BaseDB, header: BlockHeader=None) -> None:
        if not self.vm_configuration:
            raise ValueError(
                "The Chain class cannot be instantiated with an empty `vm_configuration`"
            )
        else:
            validate_vm_configuration(self.vm_configuration)

        self.chaindb = self.get_chaindb_class()(base_db)
        self.header = header
        if self.header is None:
            self.header = self.create_header_from_parent(self.get_canonical_head())
        if self.gas_estimator is None:
            self.gas_estimator = get_gas_estimator()  # type: ignore

    #
    # Helpers
    #
    @classmethod
    def get_chaindb_class(cls) -> Type[BaseChainDB]:
        if cls.chaindb_class is None:
            raise AttributeError("`chaindb_class` not set")
        return cls.chaindb_class

    #
    # Chain API
    #
    @classmethod
    def from_genesis(cls,
                     base_db: BaseDB,
                     genesis_params: Dict[str, HeaderParams],
                     genesis_state: AccountState=None) -> 'BaseChain':
        """
        Initializes the Chain from a genesis state.
        """
        genesis_vm_class = cls.get_vm_class_for_block_number(BlockNumber(0))

        account_db = genesis_vm_class.get_state_class().get_account_db_class()(
            base_db,
            BLANK_ROOT_HASH,
        )

        if genesis_state is None:
            genesis_state = {}

        # mutation
        apply_state_dict(account_db, genesis_state)
        account_db.persist()

        if 'state_root' not in genesis_params:
            # If the genesis state_root was not specified, use the value
            # computed from the initialized state database.
            genesis_params = assoc(genesis_params, 'state_root', account_db.state_root)
        elif genesis_params['state_root'] != account_db.state_root:
            # If the genesis state_root was specified, validate that it matches
            # the computed state from the initialized state database.
            raise ValidationError(
                "The provided genesis state root does not match the computed "
                "genesis state root.  Got {0}.  Expected {1}".format(
                    account_db.state_root,
                    genesis_params['state_root'],
                )
            )

        genesis_header = BlockHeader(**genesis_params)
        return cls.from_genesis_header(base_db, genesis_header)

    @classmethod
    def from_genesis_header(cls,
                            base_db: BaseDB,
                            genesis_header: BlockHeader) -> 'BaseChain':
        """
        Initializes the chain from the genesis header.
        """
        chaindb = cls.get_chaindb_class()(base_db)
        chaindb.persist_header(genesis_header)
        return cls(base_db)

    def get_chain_at_block_parent(self, block: BaseBlock) -> BaseChain:
        """
        Returns a `Chain` instance with the given block's parent at the chain head.
        """
        try:
            parent_header = self.get_block_header_by_hash(block.header.parent_hash)
        except HeaderNotFound:
            raise ValidationError("Parent ({0}) of block {1} not found".format(
                block.header.parent_hash,
                block.header.hash
            ))

        init_header = self.create_header_from_parent(parent_header)
        return type(self)(self.chaindb.db, init_header)

    #
    # VM API
    #
    def get_vm(self, header: BlockHeader=None) -> 'BaseVM':
        """
        Returns the VM instance for the given block number.
        """
        if header is None:
            header = self.header

        vm_class = self.get_vm_class_for_block_number(header.block_number)
        return vm_class(header=header, chaindb=self.chaindb)

    @classmethod
    def get_vm_class_for_block_number(cls, block_number: BlockNumber) -> Type['BaseVM']:
        """
        Returns the VM class for the given block number.
        """
        validate_block_number(block_number)
        for start_block, vm_class in reversed(cls.vm_configuration):
            if block_number >= start_block:
                return vm_class
        else:
            raise VMNotFound("No vm available for block #{0}".format(block_number))

    #
    # Header API
    #
    def create_header_from_parent(self, parent_header, **header_params):
        """
        Passthrough helper to the VM class of the block descending from the
        given header.
        """
        return self.get_vm_class_for_block_number(
            block_number=parent_header.block_number + 1,
        ).create_header_from_parent(parent_header, **header_params)

    def get_block_header_by_hash(self, block_hash: Hash32) -> BlockHeader:
        """
        Returns the requested block header as specified by block hash.

        Raises BlockNotFound if there's no block header with the given hash in the db.
        """
        validate_word(block_hash, title="Block Hash")
        return self.chaindb.get_block_header_by_hash(block_hash)

    def get_canonical_head(self):
        """
        Returns the block header at the canonical chain head.

        Raises CanonicalHeadNotFound if there's no head defined for the canonical chain.
        """
        return self.chaindb.get_canonical_head()

    #
    # Block API
    #
    @to_tuple
    def get_ancestors(self, limit: int) -> Iterator[BaseBlock]:
        """
        Return `limit` number of ancestor blocks from the current canonical head.
        """
        lower_limit = max(self.header.block_number - limit, 0)
        for n in reversed(range(lower_limit, self.header.block_number)):
            yield self.get_canonical_block_by_number(BlockNumber(n))

    def get_block(self) -> BaseBlock:
        """
        Returns the current TIP block.
        """
        return self.get_vm().block

    def get_block_by_hash(self, block_hash: Hash32) -> BaseBlock:
        """
        Returns the requested block as specified by block hash.
        """
        validate_word(block_hash, title="Block Hash")
        block_header = self.get_block_header_by_hash(block_hash)
        return self.get_block_by_header(block_header)

    def get_block_by_header(self, block_header):
        """
        Returns the requested block as specified by the block header.
        """
        vm = self.get_vm(block_header)
        return vm.block

    def get_canonical_block_by_number(self, block_number: BlockNumber) -> BaseBlock:
        """
        Returns the block with the given number in the canonical chain.

        Raises BlockNotFound if there's no block with the given number in the
        canonical chain.
        """
        validate_uint256(block_number, title="Block Number")
        return self.get_block_by_hash(self.chaindb.get_canonical_block_hash(block_number))

    def get_canonical_block_hash(self, block_number: BlockNumber) -> Hash32:
        """
        Returns the block hash with the given number in the canonical chain.

        Raises BlockNotFound if there's no block with the given number in the
        canonical chain.
        """
        return self.chaindb.get_canonical_block_hash(block_number)

    #
    # Transaction API
    #
    def get_canonical_transaction(self, transaction_hash: Hash32) -> BaseTransaction:
        """
        Returns the requested transaction as specified by the transaction hash
        from the canonical chain.

        Raises TransactionNotFound if no transaction with the specified hash is
        found in the main chain.
        """
        (block_num, index) = self.chaindb.get_transaction_index(transaction_hash)
        VM = self.get_vm_class_for_block_number(block_num)

        transaction = self.chaindb.get_transaction_by_index(
            block_num,
            index,
            VM.get_transaction_class(),
        )

        if transaction.hash == transaction_hash:
            return transaction
        else:
            raise TransactionNotFound("Found transaction {} instead of {} in block {} at {}".format(
                encode_hex(transaction.hash),
                encode_hex(transaction_hash),
                block_num,
                index,
            ))

    def create_transaction(self, *args: Any, **kwargs: Any) -> BaseTransaction:
        """
        Passthrough helper to the current VM class.
        """
        return self.get_vm().create_transaction(*args, **kwargs)

    def create_unsigned_transaction(self,
                                    *args: Any,
                                    **kwargs: Any) -> BaseUnsignedTransaction:
        """
        Passthrough helper to the current VM class.
        """
        return self.get_vm().create_unsigned_transaction(*args, **kwargs)

    #
    # Execution API
    #
    def apply_transaction(self, transaction):
        """
        Applies the transaction to the current tip block.

        WARNING: Receipt and Transaction trie generation is computationally
        heavy and incurs significant perferomance overhead.
        """
        vm = self.get_vm()
        base_block = vm.block

        new_header, receipt, computation = vm.apply_transaction(base_block.header, transaction)

        transactions = base_block.transactions + (transaction, )
        receipts = base_block.get_receipts(self.chaindb) + (receipt, )

        new_block = vm.set_block_transactions(base_block, new_header, transactions, receipts)

        self.header = new_block.header

        return new_block, receipt, computation

    def estimate_gas(self, transaction: BaseTransaction, at_header: BlockHeader=None) -> int:
        """
        Returns an estimation of the amount of gas the given transaction will
        use if executed on top of the block specified by the given header.
        """
        if at_header is None:
            at_header = self.get_canonical_head()
        with self.get_vm(at_header).state_in_temp_block() as state:
            return self.gas_estimator(state, transaction)

    def import_block(self, block: BaseBlock, perform_validation: bool=True) -> BaseBlock:
        """
        Imports a complete block.
        """
        if block.number > self.header.block_number:
            raise ValidationError(
                "Attempt to import block #{0}.  Cannot import block with number "
                "greater than current block #{1}.".format(
                    block.number,
                    self.header.block_number,
                )
            )

        parent_chain = self.get_chain_at_block_parent(block)
        imported_block = parent_chain.get_vm().import_block(block)

        # Validate the imported block.
        if perform_validation:
            ensure_imported_block_unchanged(imported_block, block)
            self.validate_block(imported_block)

        self.chaindb.persist_block(imported_block)
        self.header = self.create_header_from_parent(self.get_canonical_head())
        self.logger.debug(
            'IMPORTED_BLOCK: number %s | hash %s',
            imported_block.number,
            encode_hex(imported_block.hash),
        )
        return imported_block

    def mine_block(self, *args: Any, **kwargs: Any) -> BaseBlock:
        """
        Mines the current block. Proxies to the current Virtual Machine.
        See VM. :meth:`~evm.vm.base.VM.mine_block`
        """
        mined_block = self.get_vm().mine_block(*args, **kwargs)

        self.validate_block(mined_block)

        self.chaindb.persist_block(mined_block)
        self.header = self.create_header_from_parent(self.get_canonical_head())
        return mined_block

    #
    # Validation API
    #
    def validate_block(self, block: BaseBlock) -> None:
        """
        Performs validation on a block that is either being mined or imported.

        Since block validation (specifically the uncle validation must have
        access to the ancestor blocks, this validation must occur at the Chain
        level.
        """
        self.validate_uncles(block)
        self.validate_gaslimit(block.header)

    def validate_gaslimit(self, header: BlockHeader) -> None:
        """
        Validate the gas limit on the given header.
        """
        parent_header = self.get_block_header_by_hash(header.parent_hash)
        low_bound, high_bound = compute_gas_limit_bounds(parent_header)
        if header.gas_limit < low_bound:
            raise ValidationError(
                "The gas limit on block {0} is too low: {1}. It must be at least {2}".format(
                    encode_hex(header.hash), header.gas_limit, low_bound))
        elif header.gas_limit > high_bound:
            raise ValidationError(
                "The gas limit on block {0} is too high: {1}. It must be at most {2}".format(
                    encode_hex(header.hash), header.gas_limit, high_bound))

    def validate_uncles(self, block: BaseBlock) -> None:
        """
        Validate the uncles for the given block.
        """
        recent_ancestors = dict(
            (ancestor.hash, ancestor)
            for ancestor in self.get_ancestors(MAX_UNCLE_DEPTH + 1),
        )
        recent_uncles = []
        for ancestor in recent_ancestors.values():
            recent_uncles.extend([uncle.hash for uncle in ancestor.uncles])
        recent_ancestors[block.hash] = block
        recent_uncles.append(block.hash)

        for uncle in block.uncles:
            if uncle.hash in recent_ancestors:
                raise ValidationError(
                    "Duplicate uncle: {0}".format(encode_hex(uncle.hash)))
            recent_uncles.append(uncle.hash)

            if uncle.hash in recent_ancestors:
                raise ValidationError(
                    "Uncle {0} cannot be an ancestor of {1}".format(
                        encode_hex(uncle.hash), encode_hex(block.hash)))

            if uncle.parent_hash not in recent_ancestors or (
               uncle.parent_hash == block.header.parent_hash):
                raise ValidationError(
                    "Uncle's parent {0} is not an ancestor of {1}".format(
                        encode_hex(uncle.parent_hash), encode_hex(block.hash)))


# This class is a work in progress; its main purpose is to define the API of an asyncio-compatible
# Chain implementation.
class AsyncChain(Chain):

    async def coro_import_block(self,
                                block: BlockHeader,
                                perform_validation: bool=True) -> BaseBlock:
        raise NotImplementedError()<|MERGE_RESOLUTION|>--- conflicted
+++ resolved
@@ -34,9 +34,6 @@
     to_tuple,
 )
 
-<<<<<<< HEAD
-from evm.db.chain import BaseChainDB
-=======
 from evm.db.backends.base import BaseDB
 from evm.db.chain import (
     BaseChainDB,
@@ -45,7 +42,6 @@
 from evm.consensus.pow import (
     check_pow,
 )
->>>>>>> 65a2f0a9
 from evm.constants import (
     BLANK_ROOT_HASH,
     MAX_UNCLE_DEPTH,
