import itertools
import logging
from contextlib import contextmanager

from abc import (
    ABCMeta,
    abstractmethod
)

from evm.constants import (
    GAS_MEMORY,
    GAS_MEMORY_QUADRATIC_DENOMINATOR,
)
from evm.exceptions import (
    Halt,
    VMError,
)
from evm.logic.invalid import (
    InvalidOpcode,
)
from evm.utils.datatypes import (
    Configurable,
)
from evm.utils.hexadecimal import (
    encode_hex,
)
from evm.utils.numeric import (
    ceil32,
)
from evm.validation import (
    validate_canonical_address,
    validate_is_bytes,
    validate_uint256,
)
from evm.vm.code_stream import (
    CodeStream,
)
from evm.vm.gas_meter import (
    GasMeter,
)
from evm.vm.memory import (
    Memory,
)
from evm.vm.message import (
    Message,
)
from evm.vm.stack import (
    Stack,
)


def memory_gas_cost(size_in_bytes):
    size_in_words = ceil32(size_in_bytes) // 32
    linear_cost = size_in_words * GAS_MEMORY
    quadratic_cost = size_in_words ** 2 // GAS_MEMORY_QUADRATIC_DENOMINATOR

    total_cost = linear_cost + quadratic_cost
    return total_cost


class BaseComputation(Configurable, metaclass=ABCMeta):
    """
    The execution computation
    """
    vm_state = None
    msg = None
    transaction_context = None

    _memory = None
    stack = None
    gas_meter = None

    code = None

    children = None

    _output = b''
    return_data = b''
    _error = None

    logs = None
    accounts_to_delete = None

    # VM configuration
    opcodes = None
    _precompiles = None

    logger = logging.getLogger('evm.vm.computation.Computation')

    def __init__(self, vm_state, message, transaction_context):
        self.vm_state = vm_state
        self.msg = message
        self.transaction_context = transaction_context

        self._memory = Memory()
        self.stack = Stack()
        self.gas_meter = GasMeter(message.gas)

        self.children = []
        self.accounts_to_delete = {}
        self.log_entries = []

        code = message.code
        self.code = CodeStream(code)

    #
    # Convenience
    #
    @property
    def is_origin_computation(self):
        """
        Is this computation the computation initiated by a transaction.
        """
        return self.msg.sender == self.transaction_context.origin

    @property
    def is_success(self):
        return self._error is None

    @property
    def is_error(self):
        return not self.is_success

    @property
    def should_burn_gas(self):
        return self.is_error and self._error.burns_gas

    @property
    def should_return_gas(self):
        return not self.should_burn_gas

    @property
    def should_erase_return_data(self):
        return self.is_error and self._error.erases_return_data

    #
    # Execution
    #
    def prepare_child_message(self,
                              gas,
                              to,
                              value,
                              data,
                              code,
                              **kwargs):
        kwargs.setdefault('sender', self.msg.storage_address)

        child_message = Message(
            gas=gas,
            to=to,
            value=value,
            data=data,
            code=code,
            depth=self.msg.depth + 1,
            **kwargs
        )
        return child_message

    #
    # Memory Management
    #
    def extend_memory(self, start_position, size):
        validate_uint256(start_position, title="Memory start position")
        validate_uint256(size, title="Memory size")

        before_size = ceil32(len(self._memory))
        after_size = ceil32(start_position + size)

        before_cost = memory_gas_cost(before_size)
        after_cost = memory_gas_cost(after_size)

        self.logger.debug(
            "MEMORY: size (%s -> %s) | cost (%s -> %s)",
            before_size,
            after_size,
            before_cost,
            after_cost,
        )

        if size:
            if before_cost < after_cost:
                gas_fee = after_cost - before_cost
                self.gas_meter.consume_gas(
                    gas_fee,
                    reason=" ".join((
                        "Expanding memory",
                        str(before_size),
                        "->",
                        str(after_size),
                    ))
                )

            self._memory.extend(start_position, size)

    def memory_write(self, start_position, size, value):
        return self._memory.write(start_position, size, value)

    def memory_read(self, start_position, size):
        return self._memory.read(start_position, size)
<<<<<<< HEAD

    def consume_gas(self, amount, reason):
        return self.gas_meter.consume_gas(amount, reason)
=======
>>>>>>> 73662176

    #
    # Computed properties.
    #
    @property
    def output(self):
        if self.should_erase_return_data:
            return b''
        else:
            return self._output

    @output.setter
    def output(self, value):
        validate_is_bytes(value)
        self._output = value

    #
    # Runtime operations
    #
    def apply_child_computation(self, child_msg):
        child_computation = self.generate_child_computation(
            self.vm_state,
            child_msg,
            self.transaction_context,
        )
        self.add_child_computation(child_computation)
        return child_computation

    @classmethod
    def generate_child_computation(cls, vm_state, child_msg, transaction_context):
        if child_msg.is_create:
            child_computation = cls(
                vm_state,
                child_msg,
                transaction_context,
            ).apply_create_message()
        else:
            child_computation = cls(
                vm_state,
                child_msg,
                transaction_context,
            ).apply_message()
        return child_computation

    def add_child_computation(self, child_computation):
        if child_computation.is_error:
            if child_computation.msg.is_create:
                self.return_data = child_computation.output
            elif child_computation.should_burn_gas:
                self.return_data = b''
            else:
                self.return_data = child_computation.output
        else:
            if child_computation.msg.is_create:
                self.return_data = b''
            else:
                self.return_data = child_computation.output
        self.children.append(child_computation)

    def register_account_for_deletion(self, beneficiary):
        validate_canonical_address(beneficiary, title="Self destruct beneficiary address")

        if self.msg.storage_address in self.accounts_to_delete:
            raise ValueError(
                "Invariant.  Should be impossible for an account to be "
                "registered for deletion multiple times"
            )
        self.accounts_to_delete[self.msg.storage_address] = beneficiary

    def add_log_entry(self, account, topics, data):
        validate_canonical_address(account, title="Log entry address")
        for topic in topics:
            validate_uint256(topic, title="Log entry topic")
        validate_is_bytes(data, title="Log entry data")
        self.log_entries.append((account, topics, data))

    #
    # Getters
    #
    def get_accounts_for_deletion(self):
        if self.is_error:
            return tuple()
        else:
            return tuple(dict(itertools.chain(
                self.accounts_to_delete.items(),
                *(child.get_accounts_for_deletion() for child in self.children)
            )).items())

    def get_log_entries(self):
        if self.is_error:
            return tuple()
        else:
            return tuple(itertools.chain(
                self.log_entries,
                *(child.get_log_entries() for child in self.children)
            ))

    def get_gas_refund(self):
        if self.is_error:
            return 0
        else:
            return self.gas_meter.gas_refunded + sum(c.get_gas_refund() for c in self.children)

    def get_gas_used(self):
        if self.should_burn_gas:
            return self.msg.gas
        else:
            return max(
                0,
                self.msg.gas - self.gas_meter.gas_remaining,
            )

    def get_gas_remaining(self):
        if self.should_burn_gas:
            return 0
        else:
            return self.gas_meter.gas_remaining

    @contextmanager
    def state_db(self, read_only=False):
        with self.vm_state.state_db(read_only, self.msg.access_list) as state_db:
            yield state_db

    #
    # Context Manager API
    #
    def __enter__(self):
        self.logger.debug(
            (
                "COMPUTATION STARTING: gas: %s | from: %s | to: %s | value: %s "
                "| depth %s | static: %s"
            ),
            self.msg.gas,
            encode_hex(self.msg.sender),
            encode_hex(self.msg.to),
            self.msg.value,
            self.msg.depth,
            "y" if self.msg.is_static else "n",
        )

        return self

    def __exit__(self, exc_type, exc_value, traceback):
        if exc_value and isinstance(exc_value, VMError):
            self.logger.debug(
                (
                    "COMPUTATION ERROR: gas: %s | from: %s | to: %s | value: %s | "
                    "depth: %s | static: %s | error: %s"
                ),
                self.msg.gas,
                encode_hex(self.msg.sender),
                encode_hex(self.msg.to),
                self.msg.value,
                self.msg.depth,
                "y" if self.msg.is_static else "n",
                exc_value,
            )
            self._error = exc_value
            if self.should_burn_gas:
                self.consume_gas(
                    self.gas_meter.gas_remaining,
                    reason=" ".join((
                        "Zeroing gas due to VM Exception:",
                        str(exc_value),
                    )),
                )

            # suppress VM exceptions
            return True
        elif exc_type is None:
            self.logger.debug(
                (
                    "COMPUTATION SUCCESS: from: %s | to: %s | value: %s | "
                    "depth: %s | static: %s | gas-used: %s | gas-remaining: %s"
                ),
                encode_hex(self.msg.sender),
                encode_hex(self.msg.to),
                self.msg.value,
                self.msg.depth,
                "y" if self.msg.is_static else "n",
                self.msg.gas - self.gas_meter.gas_remaining,
                self.gas_meter.gas_remaining,
            )

    #
    # State Transition
    #
    @abstractmethod
    def apply_message(self):
        """
        Execution of an VM message.
        """
        raise NotImplementedError("Must be implemented by subclasses")

    @abstractmethod
    def apply_create_message(self):
        """
        Execution of an VM message to create a new contract.
        """
        raise NotImplementedError("Must be implemented by subclasses")

    @classmethod
    def apply_computation(cls, vm_state, message, transaction_context):
        """
        Perform the computation that would be triggered by the VM message.
        """
        with cls(vm_state, message, transaction_context) as computation:
            # Early exit on pre-compiles
            if message.code_address in computation.precompiles:
                computation.precompiles[message.code_address](computation)
                return computation

            for opcode in computation.code:
                opcode_fn = computation.get_opcode_fn(computation.opcodes, opcode)

                computation.logger.trace(
                    "OPCODE: 0x%x (%s) | pc: %s",
                    opcode,
                    opcode_fn.mnemonic,
                    max(0, computation.code.pc - 1),
                )

                try:
                    opcode_fn(computation=computation)
                except Halt:
                    break
        return computation

    #
    # Opcode API
    #
    @property
    def precompiles(self):
        if self._precompiles is None:
            return dict()
        else:
            return self._precompiles

    def get_opcode_fn(self, opcodes, opcode):
        try:
            return opcodes[opcode]
        except KeyError:
            return InvalidOpcode(opcode)<|MERGE_RESOLUTION|>--- conflicted
+++ resolved
@@ -197,12 +197,9 @@
 
     def memory_read(self, start_position, size):
         return self._memory.read(start_position, size)
-<<<<<<< HEAD
-
+      
     def consume_gas(self, amount, reason):
         return self.gas_meter.consume_gas(amount, reason)
-=======
->>>>>>> 73662176
 
     #
     # Computed properties.
