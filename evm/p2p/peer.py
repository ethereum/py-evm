import asyncio
import logging
import operator
import struct
import traceback
from typing import (Any, cast, Callable, Dict, List, Optional, Tuple, Type)  # noqa: F401

import sha3

import rlp
from rlp import sedes

from cryptography.hazmat.backends import default_backend
from cryptography.hazmat.primitives.ciphers import Cipher, algorithms, modes
from cryptography.hazmat.primitives.constant_time import bytes_eq

from eth_utils import (
    decode_hex,
    encode_hex,
)

from eth_keys import (
    datatypes,
    keys,
)

from trie import HexaryTrie

from evm.constants import GENESIS_BLOCK_NUMBER
from evm.exceptions import BlockNotFound
from evm.db.chain import BaseChainDB
from evm.rlp.accounts import Account
from evm.rlp.headers import BlockHeader
from evm.rlp.receipts import Receipt
from evm.utils.keccak import keccak
from evm.p2p import auth
from evm.p2p import ecies
from evm.p2p.kademlia import Address, Node
from evm.p2p import protocol  # noqa: F401
from evm.p2p.exceptions import (
    AuthenticationError,
    EmptyGetBlockHeadersReply,
    HandshakeFailure,
    PeerConnectionLost,
    PeerFinished,
    UnexpectedMessage,
    UnknownProtocolCommand,
    UnreachablePeer,
)
from evm.p2p.utils import (
    gen_request_id,
    get_devp2p_cmd_id,
    roundup_16,
    sxor,
)
from evm.p2p import eth
from evm.p2p import les
from evm.p2p.p2p_proto import (
    Disconnect,
    DisconnectReason,
    Hello,
    P2PProtocol,
    Ping,
    Pong,
)

from .constants import (
    CONN_IDLE_TIMEOUT,
    HANDSHAKE_TIMEOUT,
    HEADER_LEN,
    MAC_LEN,
    REPLY_TIMEOUT,
)


_ReceivedMsgCallbackType = Callable[
    ['BasePeer', protocol.Command, protocol._DecodedMsgType], None]


async def handshake(remote: Node,
                    privkey: datatypes.PrivateKey,
                    peer_class: 'Type[BasePeer]',
                    chaindb: BaseChainDB,
                    network_id: int,
                    ) -> 'BasePeer':
    """Perform the auth and P2P handshakes with the given remote.

    Return an instance of the given peer_class (must be a subclass of BasePeer) connected to that
    remote in case both handshakes are successful and at least one of the sub-protocols supported
    by peer_class is also supported by the remote.

    Raises UnreachablePeer if we cannot connect to the peer or HandshakeFailure if the remote
    disconnects before completing the handshake or if none of the sub-protocols supported by us is
    also supported by the remote.
    """
    try:
        (aes_secret,
         mac_secret,
         egress_mac,
         ingress_mac,
         reader,
         writer
         ) = await auth.handshake(remote, privkey)
    except (ConnectionRefusedError, OSError) as e:
        raise UnreachablePeer(e)
    peer = peer_class(
        remote=remote, privkey=privkey, reader=reader, writer=writer,
        aes_secret=aes_secret, mac_secret=mac_secret, egress_mac=egress_mac,
        ingress_mac=ingress_mac, chaindb=chaindb, network_id=network_id)
    await peer.do_p2p_handshake()
    await peer.do_sub_proto_handshake()
    return peer


class BasePeer:
    logger = logging.getLogger("evm.p2p.peer.Peer")
    conn_idle_timeout = CONN_IDLE_TIMEOUT
    reply_timeout = REPLY_TIMEOUT
    # Must be defined in subclasses. All items here must be Protocol classes representing
    # different versions of the same P2P sub-protocol (e.g. ETH, LES, etc).
    _supported_sub_protocols = []  # type: List[Type[protocol.Protocol]]
    # FIXME: Must be configurable.
    listen_port = 30303
    # Will be set upon the successful completion of a P2P handshake.
    sub_proto = None  # type: protocol.Protocol

    def __init__(self,
                 remote: Node,
                 privkey: datatypes.PrivateKey,
                 reader: asyncio.StreamReader,
                 writer: asyncio.StreamWriter,
                 aes_secret: bytes,
                 mac_secret: bytes,
                 egress_mac: sha3.keccak_256,
                 ingress_mac: sha3.keccak_256,
                 chaindb: BaseChainDB,
                 network_id: int,
                 ) -> None:
        self._finished = asyncio.Event()
        self.remote = remote
        self.privkey = privkey
        self.reader = reader
        self.writer = writer
        self.base_protocol = P2PProtocol(self)
        self.chaindb = chaindb
        self.network_id = network_id
        self.sub_proto_msg_queue = asyncio.Queue()  # type: asyncio.Queue[Tuple[protocol.Command, protocol._DecodedMsgType]]  # noqa: E501

        self.egress_mac = egress_mac
        self.ingress_mac = ingress_mac
        # FIXME: Yes, the encryption is insecure, see: https://github.com/ethereum/devp2p/issues/32
        iv = b"\x00" * 16
        aes_cipher = Cipher(algorithms.AES(aes_secret), modes.CTR(iv), default_backend())
        self.aes_enc = aes_cipher.encryptor()
        self.aes_dec = aes_cipher.decryptor()
        mac_cipher = Cipher(algorithms.AES(mac_secret), modes.ECB(), default_backend())
        self.mac_enc = mac_cipher.encryptor().update

    def send_sub_proto_handshake(self):
        raise NotImplementedError()

    def process_sub_proto_handshake(
            self, cmd: protocol.Command, msg: protocol._DecodedMsgType) -> None:
        raise NotImplementedError()

    async def do_sub_proto_handshake(self):
        """Perform the handshake for the sub-protocol agreed with the remote peer.

        Raises HandshakeFailure if the handshake is not successful.
        """
        self.send_sub_proto_handshake()
        cmd, msg = await self.read_msg()
        if isinstance(cmd, Disconnect):
            # Peers sometimes send a disconnect msg before they send the sub-proto handshake.
            raise HandshakeFailure(
                "{} disconnected before completing sub-proto handshake: {}".format(
                    self, msg['reason_name']))
        self.process_sub_proto_handshake(cmd, msg)
        self.logger.debug("Finished %s handshake with %s", self.sub_proto, self.remote)

    async def do_p2p_handshake(self):
        """Perform the handshake for the P2P base protocol.

        Raises HandshakeFailure if the handshake is not successful.
        """
        self.base_protocol.send_handshake()
        cmd, msg = await self.read_msg()
        if isinstance(cmd, Disconnect):
            # Peers sometimes send a disconnect msg before they send the initial P2P handshake.
            raise HandshakeFailure("{} disconnected before completing handshake: {}".format(
                self, msg['reason_name']))
        self.process_p2p_handshake(cmd, msg)

    async def read_sub_proto_msg(self) -> Tuple[protocol.Command, protocol._DecodedMsgType]:
        """Read the next sub-protocol message from the queue.

        Raises PeerFinished if this peer has been disconnected.
        """
        done, pending = await asyncio.wait(  # type: ignore
            [self.sub_proto_msg_queue.get(), self._finished.wait()],
            return_when=asyncio.FIRST_COMPLETED)
        for task in pending:
            task.cancel()
        if self._finished.is_set():
            raise PeerFinished()
        return done.pop().result()

    @property
    def genesis(self) -> BlockHeader:
        genesis_hash = self.chaindb.lookup_block_hash(GENESIS_BLOCK_NUMBER)
        return self.chaindb.get_block_header_by_hash(genesis_hash)

    @property
    def _local_chain_info(self) -> 'ChainInfo':
        genesis = self.genesis
        head = self.chaindb.get_canonical_head()
        return ChainInfo(
            block_number=head.block_number,
            block_hash=head.hash,
            total_difficulty=self.chaindb.get_score(head.hash),
            genesis_hash=genesis.hash,
        )

    @property
    def capabilities(self) -> List[Tuple[bytes, int]]:
        return [(klass.name, klass.version) for klass in self._supported_sub_protocols]

    def get_protocol_command_for(self, msg: bytes) -> protocol.Command:
        """Return the Command corresponding to the cmd_id encoded in the given msg."""
        cmd_id = get_devp2p_cmd_id(msg)
        self.logger.debug("Got msg with cmd_id: %s", cmd_id)
        if cmd_id < self.base_protocol.cmd_length:
            proto = self.base_protocol
        elif cmd_id < self.sub_proto.cmd_id_offset + self.sub_proto.cmd_length:
            proto = self.sub_proto  # type: ignore
        else:
            raise UnknownProtocolCommand("No protocol found for cmd_id {}".format(cmd_id))
        return proto.cmd_by_id[cmd_id]

    async def read(self, n: int) -> bytes:
        self.logger.debug("Waiting for %s bytes from %s", n, self.remote)
        try:
            data = await asyncio.wait_for(self.reader.readexactly(n), self.conn_idle_timeout)
        except (asyncio.IncompleteReadError, ConnectionResetError):
            raise PeerConnectionLost("EOF reading from stream")
        return data

    async def run(self, finished_callback: Optional[Callable[['BasePeer'], None]] = None) -> None:
        try:
            await self.read_loop()
        except Exception:
            self.logger.error(
                "Unexpected error when handling remote msg: %s", traceback.format_exc())
        finally:
            self._finished.set()
            if finished_callback is not None:
                finished_callback(self)

    def close(self):
        """Close this peer's reader/writer streams.

        This will cause the peer to stop in case it is running.
        """
        self.reader.feed_eof()
        self.writer.close()

    async def stop(self):
        """Disconnect from the remote and flag this peer as finished.

        If the peer is already flagged as finished, do nothing.
        """
        if self._finished.is_set():
            return
        self.close()
        await self._finished.wait()

    async def read_loop(self):
        while True:
            try:
                cmd, msg = await self.read_msg()
            except (PeerConnectionLost, asyncio.TimeoutError) as e:
                self.logger.info(
                    "%s stopped responding (%s), disconnecting", self.remote, repr(e))
                return

            self.process_msg(cmd, msg)

    async def read_msg(self) -> Tuple[protocol.Command, protocol._DecodedMsgType]:
        header_data = await self.read(HEADER_LEN + MAC_LEN)
        header = self.decrypt_header(header_data)
        frame_size = self.get_frame_size(header)
        # The frame_size specified in the header does not include the padding to 16-byte boundary,
        # so need to do this here to ensure we read all the frame's data.
        read_size = roundup_16(frame_size)
        frame_data = await self.read(read_size + MAC_LEN)
        msg = self.decrypt_body(frame_data, frame_size)
        cmd = self.get_protocol_command_for(msg)
        decoded_msg = cmd.decode(msg)
        self.logger.debug("Successfully decoded %s msg: %s", cmd, decoded_msg)
        return cmd, decoded_msg

    def handle_p2p_msg(self, cmd: protocol.Command, msg: protocol._DecodedMsgType):
        """Handle the base protocol (P2P) messages."""
        if isinstance(cmd, Disconnect):
            msg = cast(Dict[str, Any], msg)
            self.logger.debug(
                "%s disconnected; reason given: %s", self, msg['reason_name'])
            self.close()
        elif isinstance(cmd, Ping):
            self.base_protocol.send_pong()
        elif isinstance(cmd, Pong):
            # Currently we don't do anything when we get a pong, but eventually we should
            # update the last time we heard from a peer in our DB (which doesn't exist yet).
            pass
        else:
            raise UnexpectedMessage("Unexpected msg: {} ({})".format(cmd, msg))

    def handle_sub_proto_msg(self, cmd: protocol.Command, msg: protocol._DecodedMsgType):
        self.sub_proto_msg_queue.put_nowait((cmd, msg))

    def process_msg(self, cmd: protocol.Command, msg: protocol._DecodedMsgType) -> None:
        if isinstance(cmd.proto, P2PProtocol):
            self.handle_p2p_msg(cmd, msg)
        else:
            self.handle_sub_proto_msg(cmd, msg)

    def process_p2p_handshake(self, cmd: protocol.Command, msg: protocol._DecodedMsgType) -> None:
        msg = cast(Dict[str, Any], msg)
        if not isinstance(cmd, Hello):
            self.disconnect(DisconnectReason.other)
            raise HandshakeFailure("Expected a Hello msg, got {}, disconnecting".format(cmd))
        remote_capabilities = msg['capabilities']
        self.sub_proto = self.select_sub_protocol(remote_capabilities)
        if self.sub_proto is None:
            self.disconnect(DisconnectReason.useless_peer)
            raise HandshakeFailure(
                "No matching capabilities between us ({}) and {} ({}), disconnecting".format(
                    self.capabilities, self.remote, remote_capabilities))
        self.logger.debug(
            "Finished P2P handshake with %s, using sub-protocol %s",
            self.remote, self.sub_proto)

    def encrypt(self, header: bytes, frame: bytes) -> bytes:
        if len(header) != HEADER_LEN:
            raise ValueError("Unexpected header length: {}".format(len(header)))

        header_ciphertext = self.aes_enc.update(header)
        mac_secret = self.egress_mac.digest()[:HEADER_LEN]
        self.egress_mac.update(sxor(self.mac_enc(mac_secret), header_ciphertext))
        header_mac = self.egress_mac.digest()[:HEADER_LEN]

        frame_ciphertext = self.aes_enc.update(frame)
        self.egress_mac.update(frame_ciphertext)
        fmac_seed = self.egress_mac.digest()[:HEADER_LEN]

        mac_secret = self.egress_mac.digest()[:HEADER_LEN]
        self.egress_mac.update(sxor(self.mac_enc(mac_secret), fmac_seed))
        frame_mac = self.egress_mac.digest()[:HEADER_LEN]

        return header_ciphertext + header_mac + frame_ciphertext + frame_mac

    def decrypt_header(self, data: bytes) -> bytes:
        if len(data) != HEADER_LEN + MAC_LEN:
            raise ValueError("Unexpected header length: {}".format(len(data)))

        header_ciphertext = data[:HEADER_LEN]
        header_mac = data[HEADER_LEN:]
        mac_secret = self.ingress_mac.digest()[:HEADER_LEN]
        aes = self.mac_enc(mac_secret)[:HEADER_LEN]
        self.ingress_mac.update(sxor(aes, header_ciphertext))
        expected_header_mac = self.ingress_mac.digest()[:HEADER_LEN]
        if not bytes_eq(expected_header_mac, header_mac):
            raise AuthenticationError('Invalid header mac')
        return self.aes_dec.update(header_ciphertext)

    def decrypt_body(self, data: bytes, body_size: int) -> bytes:
        read_size = roundup_16(body_size)
        if len(data) < read_size + MAC_LEN:
            raise ValueError('Insufficient body length; Got {}, wanted {}'.format(
                len(data), (read_size + MAC_LEN)))

        frame_ciphertext = data[:read_size]
        frame_mac = data[read_size:read_size + MAC_LEN]

        self.ingress_mac.update(frame_ciphertext)
        fmac_seed = self.ingress_mac.digest()[:MAC_LEN]
        self.ingress_mac.update(sxor(self.mac_enc(fmac_seed), fmac_seed))
        expected_frame_mac = self.ingress_mac.digest()[:MAC_LEN]
        if not bytes_eq(expected_frame_mac, frame_mac):
            raise AuthenticationError('Invalid frame mac')
        return self.aes_dec.update(frame_ciphertext)[:body_size]

    def get_frame_size(self, header: bytes) -> int:
        # The frame size is encoded in the header as a 3-byte int, so before we unpack we need
        # to prefix it with an extra byte.
        encoded_size = b'\x00' + header[:3]
        (size,) = struct.unpack(b'>I', encoded_size)
        return size

    def send(self, header: bytes, body: bytes) -> None:
        cmd_id = rlp.decode(body[:1], sedes=sedes.big_endian_int)
        self.logger.debug("Sending msg with cmd_id: %s", cmd_id)
        self.writer.write(self.encrypt(header, body))

    def disconnect(self, reason: DisconnectReason) -> None:
        """Send a disconnect msg to the remote node and stop this Peer.

        :param reason: An item from the DisconnectReason enum.
        """
        if not isinstance(reason, DisconnectReason):
            self.logger.debug("Disconnecting from remote peer; reason: %s", reason.value)
            raise ValueError(
                "Reason must be an item of DisconnectReason, got {}".format(reason))
        self.base_protocol.send_disconnect(reason.value)
        self.close()

    def select_sub_protocol(self, remote_capabilities: List[Tuple[bytes, int]]
                            ) -> protocol.Protocol:
        """Select the sub-protocol to use when talking to the remote.

        Find the highest version of our supported sub-protocols that is also supported by the
        remote and stores an instance of it (with the appropriate cmd_id offset) in
        self.sub_proto.
        """
        matching_capabilities = set(self.capabilities).intersection(remote_capabilities)
        _, highest_matching_version = max(matching_capabilities, key=operator.itemgetter(1))
        offset = self.base_protocol.cmd_length
        for proto_class in self._supported_sub_protocols:
            if proto_class.version == highest_matching_version:
                return proto_class(self, offset)
        return None

    def __str__(self):
        return "{} {}".format(self.__class__.__name__, self.remote)


class LESPeer(BasePeer):
    max_headers_fetch = les.MAX_HEADERS_FETCH
    _supported_sub_protocols = [les.LESProtocol, les.LESProtocolV2]
    sub_proto = None  # type: les.LESProtocol
    head_info = None  # type: les.HeadInfo

    def __init__(self, *args, **kwargs):
        super().__init__(*args, **kwargs)
        self._pending_replies = {}  # type: Dict[int, Callable[[protocol._DecodedMsgType], None]]

    def send_sub_proto_handshake(self):
        self.sub_proto.send_handshake(self._local_chain_info)

    def process_sub_proto_handshake(
            self, cmd: protocol.Command, msg: protocol._DecodedMsgType) -> None:
        if not isinstance(cmd, (les.Status, les.StatusV2)):
            self.disconnect(DisconnectReason.other)
            raise HandshakeFailure(
                "Expected a LES Status msg, got {}, disconnecting".format(cmd))
        msg = cast(Dict[str, Any], msg)
        if msg['networkId'] != self.network_id:
            self.disconnect(DisconnectReason.other)
            raise HandshakeFailure(
                "{} network ({}) does not match ours ({}), disconnecting".format(
                    self, msg['networkId'], self.network_id))
        if msg['genesisHash'] != self.genesis.hash:
            self.disconnect(DisconnectReason.other)
            raise HandshakeFailure(
                "{} genesis ({}) does not match ours ({}), disconnecting".format(
                    self, encode_hex(msg['genesisHash']), self.genesis.hex_hash))
        # TODO: Disconnect if the remote doesn't serve headers.
        self.head_info = cmd.as_head_info(msg)

    def handle_sub_proto_msg(self, cmd: protocol.Command, msg: protocol._DecodedMsgType):
        if isinstance(msg, dict):
            request_id = msg.get('request_id')
            if request_id is not None and request_id in self._pending_replies:
                # This is a reply we're waiting for, so we consume it by passing it to the
                # registered callback.
                callback = self._pending_replies.pop(request_id)
                callback(msg)
                return
        super().handle_sub_proto_msg(cmd, msg)

    async def _wait_for_reply(self, request_id):
        reply = None
        got_reply = asyncio.Event()

        def callback(r):
            nonlocal reply
            reply = r
            got_reply.set()

        self._pending_replies[request_id] = callback
        await asyncio.wait_for(got_reply.wait(), self.reply_timeout)
        return reply

    async def get_block_header_by_hash(self, block_hash: bytes) -> BlockHeader:
        request_id = gen_request_id()
        max_headers = 1
        self.sub_proto.send_get_block_headers(block_hash, max_headers, request_id)
        reply = await self._wait_for_reply(request_id)
        if not reply['headers']:
            raise BlockNotFound("Peer {} has no block with hash {}".format(self, block_hash))
        return reply['headers'][0]

    async def get_block_by_hash(self, block_hash: bytes) -> les.LESBlockBody:
        request_id = gen_request_id()
        self.sub_proto.send_get_block_bodies([block_hash], request_id)
        reply = await self._wait_for_reply(request_id)
        if not reply['bodies']:
            raise BlockNotFound("Peer {} has no block with hash {}".format(self, block_hash))
        return reply['bodies'][0]

    async def get_receipts(self, block_hash: bytes) -> List[Receipt]:
        request_id = gen_request_id()
        self.sub_proto.send_get_receipts(block_hash, request_id)
        reply = await self._wait_for_reply(request_id)
        if not reply['receipts']:
            raise BlockNotFound("No block with hash {} found".format(block_hash))
        return reply['receipts'][0]

    async def get_account(self, block_hash: bytes, address: bytes) -> Account:
        key = keccak(address)
        proof = await self._get_proof(block_hash, account_key=b'', key=key)
        header = await self.get_block_header_by_hash(block_hash)
        rlp_account = HexaryTrie.get_from_proof(header.state_root, key, proof)
        return rlp.decode(rlp_account, sedes=Account)

    async def _get_proof(self, block_hash: bytes, account_key: bytes, key: bytes,
                         from_level: int = 0) -> List[bytes]:
        request_id = gen_request_id()
        self.sub_proto.send_get_proof(block_hash, account_key, key, from_level, request_id)
        reply = await self._wait_for_reply(request_id)
        return reply['proof']

    async def get_contract_code(self, block_hash: bytes, key: bytes) -> bytes:
        request_id = gen_request_id()
        self.sub_proto.send_get_contract_code(block_hash, key, request_id)
        reply = await self._wait_for_reply(request_id)
        if not reply['codes']:
            return b''
        return reply['codes'][0]

    async def fetch_headers_starting_at(self, start_block: int) -> List[BlockHeader]:
        """Fetches up to self.max_headers_fetch starting at start_block.

        Returns a list containing those headers in ascending order of block number.
        """
        request_id = gen_request_id()
        self.sub_proto.send_get_block_headers(
            start_block, self.max_headers_fetch, request_id, reverse=False)
        reply = await self._wait_for_reply(request_id)
        if not reply['headers']:
            raise EmptyGetBlockHeadersReply(
                "No headers in reply. start_block=={}".format(start_block))
        self.logger.info(
            "fetched headers from %s to %s", reply['headers'][0].block_number,
            reply['headers'][-1].block_number)
        return reply['headers']


class ETHPeer(BasePeer):
    _supported_sub_protocols = [eth.ETHProtocol]
    sub_proto = None  # type: eth.ETHProtocol

    def send_sub_proto_handshake(self):
        self.sub_proto.send_handshake(self._local_chain_info)

    def process_sub_proto_handshake(
            self, cmd: protocol.Command, msg: protocol._DecodedMsgType) -> None:
        if not isinstance(cmd, eth.Status):
            self.disconnect(DisconnectReason.other)
            raise HandshakeFailure(
                "Expected a ETH Status msg, got {}, disconnecting".format(cmd))
        msg = cast(Dict[str, Any], msg)
        if msg['network_id'] != self.network_id:
            self.disconnect(DisconnectReason.other)
            raise HandshakeFailure(
                "{} network ({}) does not match ours ({}), disconnecting".format(
                    self, msg['network_id'], self.network_id))
        if msg['genesis_hash'] != self.genesis.hash:
            self.disconnect(DisconnectReason.other)
            raise HandshakeFailure(
                "{} genesis ({}) does not match ours ({}), disconnecting".format(
                    self, encode_hex(msg['genesis_hash']), self.genesis.hex_hash))


class PeerPoolSubscriber:

    def register_peer(self, peer: BasePeer) -> None:
        raise NotImplementedError()


class PeerPool:
    """PeerPool attempts to keep connections to at least min_peers on the given network."""
    logger = logging.getLogger("evm.p2p.peer.PeerPool")
    min_peers = 2
    _connect_loop_sleep = 2

    def __init__(self,
                 peer_class: Type[BasePeer],
                 chaindb: BaseChainDB,
                 network_id: int,
                 privkey: datatypes.PrivateKey,
                 ) -> None:
        self.peer_class = peer_class
        self.chaindb = chaindb
        self.network_id = network_id
        self.privkey = privkey
        self.connected_nodes = {}  # type: Dict[Node, BasePeer]
        self._should_stop = asyncio.Event()
        self._finished = asyncio.Event()
        self._subscribers = []  # type: List[PeerPoolSubscriber]

    def subscribe(self, subscriber: PeerPoolSubscriber) -> None:
        self._subscribers.append(subscriber)
        for peer in self.connected_nodes.values():
            subscriber.register_peer(peer)

    def unsubscribe(self, subscriber: PeerPoolSubscriber) -> None:
        if subscriber in self._subscribers:
            self._subscribers.remove(subscriber)

    async def get_nodes_to_connect(self) -> List[Node]:
        # TODO: This should use the Discovery service to lookup nodes to connect to, but our
        # current implementation only supports v4 and with that it takes an insane amount of time
        # to find any LES nodes with the same network ID as us, so for now we hard-code some nodes
        # that seem to have a good uptime.
        from evm.chains.ropsten import RopstenChain
        from evm.chains.mainnet import MainnetChain
        if self.network_id == MainnetChain.network_id:
            return [
                Node(
                    keys.PublicKey(decode_hex("1118980bf48b0a3640bdba04e0fe78b1add18e1cd99bf22d53daac1fd9972ad650df52176e7c7d89d1114cfef2bc23a2959aa54998a46afcf7d91809f0855082")),  # noqa: E501
                    Address("52.74.57.123", 30303, 30303)),
                Node(
                    keys.PublicKey(decode_hex("78de8a0916848093c73790ead81d1928bec737d565119932b98c6b100d944b7a95e94f847f689fc723399d2e31129d182f7ef3863f2b4c820abbf3ab2722344d")),  # noqa: E501
                    Address("191.235.84.50", 30303, 30303)),
                Node(
                    keys.PublicKey(decode_hex("ddd81193df80128880232fc1deb45f72746019839589eeb642d3d44efbb8b2dda2c1a46a348349964a6066f8afb016eb2a8c0f3c66f32fadf4370a236a4b5286")),  # noqa: E501
                    Address("52.231.202.145", 30303, 30303)),
                Node(
                    keys.PublicKey(decode_hex("3f1d12044546b76342d59d4a05532c14b85aa669704bfe1f864fe079415aa2c02d743e03218e57a33fb94523adb54032871a6c51b2cc5514cb7c7e35b3ed0a99")),  # noqa: E501
                    Address("13.93.211.84", 30303, 30303)),
            ]
        elif self.network_id == RopstenChain.network_id:
            return [
                Node(
                    keys.PublicKey(decode_hex("88c2b24429a6f7683fbfd06874ae3f1e7c8b4a5ffb846e77c705ba02e2543789d66fc032b6606a8d8888eb6239a2abe5897ce83f78dcdcfcb027d6ea69aa6fe9")),  # noqa: E501
                    Address("163.172.157.61", 30303, 30303)),
                Node(
                    keys.PublicKey(decode_hex("a1ef9ba5550d5fac27f7cbd4e8d20a643ad75596f307c91cd6e7f85b548b8a6bf215cca436d6ee436d6135f9fe51398f8dd4c0bd6c6a0c332ccb41880f33ec12")),  # noqa: E501
                    Address("51.15.218.125", 30303, 30303)),
                Node(
                    keys.PublicKey(decode_hex("e80276aabb7682a4a659f4341c1199de79d91a2e500a6ee9bed16ed4ce927ba8d32ba5dea357739ffdf2c5bcc848d3064bb6f149f0b4249c1f7e53f8bf02bfc8")),  # noqa: E501
                    Address("51.15.39.57", 30303, 30303)),
                Node(
                    keys.PublicKey(decode_hex("584c0db89b00719e9e7b1b5c32a4a8942f379f4d5d66bb69f9c7fa97fa42f64974e7b057b35eb5a63fd7973af063f9a1d32d8c60dbb4854c64cb8ab385470258")),  # noqa: E501
                    Address("51.15.35.2", 30303, 30303)),
                Node(
                    keys.PublicKey(decode_hex("d40871fc3e11b2649700978e06acd68a24af54e603d4333faecb70926ca7df93baa0b7bf4e927fcad9a7c1c07f9b325b22f6d1730e728314d0e4e6523e5cebc2")),  # noqa: E501
                    Address("51.15.132.235", 30303, 30303)),
                Node(
                    keys.PublicKey(decode_hex("482484b9198530ee2e00db89791823244ca41dcd372242e2e1297dd06f6d8dd357603960c5ad9cc8dc15fcdf0e4edd06b7ad7db590e67a0b54f798c26581ebd7")),  # noqa: E501
                    Address("51.15.75.138", 30303, 30303)),
            ]
        else:
            raise ValueError("Unknown network_id: {}".format(self.network_id))

    async def run(self):
        self.logger.info("Running PeerPool...")
        while not self._should_stop.is_set():
            try:
                await self.maybe_connect_to_more_peers()
            except:  # noqa: E722
                # Most unexpected errors should be transient, so we log and restart from scratch.
                self.logger.error("Unexpected error (%s), restarting", traceback.format_exc())
                await self.stop_all_peers()
            # Wait self._connect_loop_sleep seconds, unless we're asked to stop.
            await asyncio.wait([self._should_stop.wait()], timeout=self._connect_loop_sleep)
        self._finished.set()

    async def stop_all_peers(self):
        self.logger.info("Stopping all peers ...")
        await asyncio.gather(
            *[peer.stop() for peer in self.connected_nodes.values()])

    async def stop(self):
        self._should_stop.set()
        await self.stop_all_peers()
        await self._finished.wait()

    async def connect(self, remote: Node) -> BasePeer:
        """
        Connect to the given remote and return a Peer instance when successful.
        Returns None if the remote is unreachable, times out or is useless.
        """
        if remote in self.connected_nodes:
            self.logger.debug("Skipping %s; already connected to it", remote)
            return None
        expected_exceptions = (
            UnreachablePeer, asyncio.TimeoutError, PeerConnectionLost, HandshakeFailure)
        try:
            self.logger.info("Connecting to %s...", remote)
            peer = await asyncio.wait_for(
                handshake(remote, self.privkey, self.peer_class, self.chaindb, self.network_id),
                HANDSHAKE_TIMEOUT)
            return peer
        except expected_exceptions as e:
            self.logger.info("Could not complete handshake with %s: %s", remote, repr(e))
        except Exception:
<<<<<<< HEAD
            self.logger.warning("Unexpected error during auth/p2p handhsake with %s: %s",
                                remote, traceback.format_exc())
=======
            self.logger.warn("Unexpected error during auth/p2p handshake with %s: %s",
                             remote, traceback.format_exc())
>>>>>>> 8cc9d27f
        return None

    async def maybe_connect_to_more_peers(self):
        """Connect to more peers if we're not yet connected to at least self.min_peers."""
        if len(self.connected_nodes) >= self.min_peers:
            self.logger.debug(
                "Already connected to %s peers: %s; sleeping",
                len(self.connected_nodes),
                [remote for remote in self.connected_nodes])
            return

        for node in await self.get_nodes_to_connect():
            # TODO: Consider changing connect() to raise an exception instead of returning None,
            # as discussed in
            # https://github.com/pipermerriam/py-evm/pull/139#discussion_r152067425
            peer = await self.connect(node)
            if peer is not None:
                self.logger.info("Successfully connected to %s", peer)
                asyncio.ensure_future(peer.run(finished_callback=self._peer_finished))
                self.connected_nodes[peer.remote] = peer
                for subscriber in self._subscribers:
                    subscriber.register_peer(peer)

    def _peer_finished(self, peer: BasePeer) -> None:
        """Remove the given peer from our list of connected nodes.
        This is passed as a callback to be called when a peer finishes.
        """
        if peer.remote in self.connected_nodes:
            self.connected_nodes.pop(peer.remote)

    @property
    def peers(self) -> List[BasePeer]:
        return list(self.connected_nodes.values())


class ChainInfo:
    def __init__(self, block_number, block_hash, total_difficulty, genesis_hash):
        self.block_number = block_number
        self.block_hash = block_hash
        self.total_difficulty = total_difficulty
        self.genesis_hash = genesis_hash


def _test():
    """
    Create a Peer instance connected to a local geth instance and log messages exchanged with it.

    Use the following command line to run geth:

        ./build/bin/geth -vmodule p2p=4,p2p/discv5=0,eth/*=0 \
          -nodekeyhex 45a915e4d060149eb4365960e6a7a45f334393093061116b197e3240065ff2d8 \
          -testnet -lightserv 90
    """
    import argparse
    from evm.chains.ropsten import RopstenChain, ROPSTEN_GENESIS_HEADER
    from evm.db.backends.memory import MemoryDB
    logging.basicConfig(level=logging.DEBUG, format='%(levelname)s: %(message)s')

    # The default remoteid can be used if you pass nodekeyhex as above to geth.
    nodekey = keys.PrivateKey(decode_hex(
        "45a915e4d060149eb4365960e6a7a45f334393093061116b197e3240065ff2d8"))
    remoteid = nodekey.public_key.to_hex()
    parser = argparse.ArgumentParser()
    parser.add_argument('-remoteid', type=str, default=remoteid)
    parser.add_argument('-light', action='store_true', help="Connect as a light node")
    args = parser.parse_args()

    peer_class = ETHPeer  # type: ignore
    if args.light:
        peer_class = LESPeer  # type: ignore
    remote = Node(
        keys.PublicKey(decode_hex(args.remoteid)),
        Address('127.0.0.1', 30303, 30303))
    chaindb = BaseChainDB(MemoryDB())
    chaindb.persist_header_to_db(ROPSTEN_GENESIS_HEADER)
    network_id = RopstenChain.network_id
    loop = asyncio.get_event_loop()
    try:
        peer = loop.run_until_complete(
            asyncio.wait_for(
                handshake(remote, ecies.generate_privkey(), peer_class, chaindb, network_id),
                HANDSHAKE_TIMEOUT))

        async def request_stuff():
            # Request some stuff from ropsten's block 2440319
            # (https://ropsten.etherscan.io/block/2440319), just as a basic test.
            nonlocal peer
            block_hash = decode_hex(
                '0x59af08ab31822c992bb3dad92ddb68d820aa4c69e9560f07081fa53f1009b152')
            if peer_class == ETHPeer:
                peer = cast(ETHPeer, peer)
                peer.sub_proto.send_get_block_headers(block_hash, 1)
                peer.sub_proto.send_get_block_bodies([block_hash])
                peer.sub_proto.send_get_receipts([block_hash])
            else:
                peer = cast(LESPeer, peer)
                request_id = 1
                peer.sub_proto.send_get_block_headers(block_hash, 1, request_id)
                peer.sub_proto.send_get_block_bodies([block_hash], request_id + 1)
                peer.sub_proto.send_get_receipts(block_hash, request_id + 2)

        asyncio.ensure_future(request_stuff())
        loop.run_until_complete(peer.run())
    except KeyboardInterrupt:
        pass

    loop.run_until_complete(peer.stop())
    loop.close()


if __name__ == "__main__":
    _test()<|MERGE_RESOLUTION|>--- conflicted
+++ resolved
@@ -706,13 +706,8 @@
         except expected_exceptions as e:
             self.logger.info("Could not complete handshake with %s: %s", remote, repr(e))
         except Exception:
-<<<<<<< HEAD
-            self.logger.warning("Unexpected error during auth/p2p handhsake with %s: %s",
+            self.logger.warning("Unexpected error during auth/p2p handshake with %s: %s",
                                 remote, traceback.format_exc())
-=======
-            self.logger.warn("Unexpected error during auth/p2p handshake with %s: %s",
-                             remote, traceback.format_exc())
->>>>>>> 8cc9d27f
         return None
 
     async def maybe_connect_to_more_peers(self):
