import asyncio
import logging
import random
import time
from typing import (  # noqa: F401
    Any,
    cast,
    Dict,
    List,
    Set,
)

import rlp

from trie.sync import HexaryTrieSync
from trie.exceptions import SyncRequestAlreadyProcessed

from eth_keys import datatypes  # noqa: F401
from eth_utils import (decode_hex, encode_hex)

from evm.constants import (
    BLANK_ROOT_HASH,
    EMPTY_SHA3,
)
from evm.db.backends.base import BaseDB
from evm.db.chain import BaseChainDB
from evm.rlp.accounts import Account
from evm.utils.keccak import keccak
from evm.p2p import eth
from evm.p2p.exceptions import PeerFinished
from evm.p2p.peer import BasePeer, ETHPeer, PeerPool, PeerPoolSubscriber
from evm.p2p.eth import MAX_STATE_FETCH


class StateDownloader(PeerPoolSubscriber):
    logger = logging.getLogger("evm.p2p.state.StateDownloader")
    _pending_nodes = {}  # type: Dict[Any, float]
    _total_processed_nodes = 0
    _report_interval = 10  # Number of seconds between progress reports.
    # TODO: Experiment with different timeout/max_pending values to find the combination that
    # yields the best results.
    # FIXME: Should use the # of peers times MAX_STATE_FETCH here
    _max_pending = 5 * MAX_STATE_FETCH
    _reply_timeout = 10  # seconds
    # For simplicity/readability we use 0 here to force a report on the first iteration of the
    # loop.
    _last_report_time = 0

    def __init__(self, state_db: BaseDB, root_hash: bytes, peer_pool: PeerPool) -> None:
        self.peer_pool = peer_pool
        self.peer_pool.subscribe(self)
        self.root_hash = root_hash
        self.scheduler = StateSync(root_hash, state_db, self.logger)
<<<<<<< HEAD

    def msg_handler(self, peer: BasePeer, cmd: protocol.Command,
                    msg: protocol._DecodedMsgType) -> None:
        """The callback passed to BasePeer, called for every incoming message."""
        peer = cast(ETHPeer, peer)
        if isinstance(cmd, eth.NodeData):
            self.logger.debug("Processing NodeData with %d entries", len(msg))
            for node in msg:
                self._total_processed_nodes += 1
                node_key = keccak(node)
                try:
                    self.scheduler.process([(node_key, node)])
                except SyncRequestAlreadyProcessed:
                    # This means we received a node more than once, which can happen when we retry
                    # after a timeout.
                    pass
                # A node may be received more than once, so pop() with a default value.
                self._pending_nodes.pop(node_key, None)
=======
        self._running_peers = set()  # type: Set[ETHPeer]
        self._should_stop = asyncio.Event()

    def register_peer(self, peer: BasePeer) -> None:
        asyncio.ensure_future(self.handle_peer(cast(ETHPeer, peer)))

    async def handle_peer(self, peer: ETHPeer) -> None:
        """Handle the lifecycle of the given peer."""
        self._running_peers.add(peer)
        try:
            await self._handle_peer(peer)
        finally:
            self._running_peers.remove(peer)

    async def _handle_peer(self, peer: ETHPeer) -> None:
        while not self._should_stop.is_set():
            try:
                cmd, msg = await peer.read_sub_proto_msg()
            except PeerFinished:
                break
            if isinstance(cmd, eth.NodeData):
                self.logger.debug("Processing NodeData with %d entries", len(msg))
                for node in msg:
                    self._total_processed_nodes += 1
                    node_key = keccak(node)
                    try:
                        self.scheduler.process([(node_key, node)])
                    except SyncRequestAlreadyProcessed:
                        # This means we received a node more than once, which can happen when we
                        # retry after a timeout.
                        pass
                    # A node may be received more than once, so pop() with a default value.
                    self._pending_nodes.pop(node_key, None)
            else:
                # It'd be very convenient if we could ignore everything that is not a NodeData
                # when doing a StateSync, but need to double check because peers may consider that
                # "Bad Form" and disconnect from us.
                self.logger.debug("Ignoring %s(%s) while doing a StateSync", cmd, msg)
>>>>>>> 8cc9d27f

    # FIXME: Need a better criteria to select peers here.
    async def get_random_peer(self) -> ETHPeer:
        while not self.peer_pool.peers:
            self.logger.debug("No connected peers, sleeping a bit")
            await asyncio.sleep(0.5)
        peer = random.choice(self.peer_pool.peers)
        return cast(ETHPeer, peer)

    async def stop(self):
        self._should_stop.set()
        self.peer_pool.unsubscribe(self)
        while len(self._running_peers):
            self.logger.debug("Waiting for %d running peers to finish", len(self._running_peers))
            await asyncio.sleep(0.1)

    async def request_next_batch(self):
        requests = self.scheduler.next_batch(MAX_STATE_FETCH)
        if not requests:
            # Although our run() loop frequently yields control to let our msg handler process
            # received nodes (scheduling new requests), there may be cases when the pending nodes
            # take a while to arrive thus causing the scheduler to run out of new requests for a
            # while.
            self.logger.debug("Scheduler queue is empty, not requesting any nodes")
            return
        self.logger.debug("Requesting %d trie nodes", len(requests))
        await self.request_nodes([request.node_key for request in requests])

    async def request_nodes(self, node_keys: List[bytes]):
        peer = await self.get_random_peer()
        now = time.time()
        for node_key in node_keys:
            self._pending_nodes[node_key] = now
        peer.sub_proto.send_get_node_data(node_keys)

    async def retry_timedout(self):
        timed_out = []
        now = time.time()
        for node_key, req_time in list(self._pending_nodes.items()):
            if now - req_time > self._reply_timeout:
                timed_out.append(node_key)
        if not timed_out:
            return
        self.logger.debug("Re-requesting %d trie nodes", len(timed_out))
        await self.request_nodes(timed_out)

    async def run(self):
<<<<<<< HEAD
        asyncio.ensure_future(self.peer_pool.run())

        self.logger.info("Starting state sync for root hash %s", encode_hex(self.root_hash))
=======
        self.logger.info("Starting state sync for root hash %s" % encode_hex(self.root_hash))
>>>>>>> 8cc9d27f
        while self.scheduler.has_pending_requests:
            # Request new nodes if we haven't reached the limit of pending nodes.
            if len(self._pending_nodes) < self._max_pending:
                await self.request_next_batch()

            # Retry pending nodes that timed out.
            if self._pending_nodes:
                await self.retry_timedout()

            if len(self._pending_nodes) > self._max_pending:
                # Slow down if we've reached the limit of pending nodes.
                self.logger.debug("Pending trie nodes limit reached, sleeping a bit")
                await asyncio.sleep(0.3)
            else:
                # Yield control to ensure the Peer's msg_handler callback is called to process any
                # nodes we may have received already. Otherwise we spin too fast and don't process
                # received nodes often enough.
                await asyncio.sleep(0)

            self._maybe_report_progress()

        self.logger.info("Finished state sync with root hash %s", encode_hex(self.root_hash))

    def _maybe_report_progress(self):
        if (time.time() - self._last_report_time) >= self._report_interval:
            self._last_report_time = time.time()
            self.logger.info("Nodes processed: %d", self._total_processed_nodes)
            self.logger.info(
                "Nodes requested but not received yet: %d", len(self._pending_nodes))
            self.logger.info(
                "Nodes scheduled but not requested yet: %d", len(self.scheduler.requests))


class StateSync(HexaryTrieSync):

    def leaf_callback(self, data, parent):
        # TODO: Need to figure out why geth uses 64 as the depth here, and then document it.
        depth = 64
        account = rlp.decode(data, sedes=Account)
        if account.storage_root != BLANK_ROOT_HASH:
            self.schedule(account.storage_root, parent, depth, leaf_callback=None)
        if account.code_hash != EMPTY_SHA3:
            self.schedule(account.code_hash, parent, depth, leaf_callback=None, is_raw=True)


def _test():
    import argparse
    from evm.p2p import ecies
    from evm.chains.ropsten import RopstenChain, ROPSTEN_GENESIS_HEADER
    from evm.db.backends.level import LevelDB
    from evm.db.backends.memory import MemoryDB
    logging.basicConfig(level=logging.INFO, format='%(levelname)s: %(message)s')

    parser = argparse.ArgumentParser()
    parser.add_argument('-db', type=str, required=True)
    parser.add_argument('-root-hash', type=str, required=True, help='Hex encoded root hash')
    args = parser.parse_args()

    chaindb = BaseChainDB(MemoryDB())
    chaindb.persist_header_to_db(ROPSTEN_GENESIS_HEADER)
    peer_pool = PeerPool(ETHPeer, chaindb, RopstenChain.network_id, ecies.generate_privkey())
    asyncio.ensure_future(peer_pool.run())

    state_db = LevelDB(args.db)
    root_hash = decode_hex(args.root_hash)
    downloader = StateDownloader(state_db, root_hash, peer_pool)
    loop = asyncio.get_event_loop()
    try:
        loop.run_until_complete(downloader.run())
    except KeyboardInterrupt:
        pass

    loop.run_until_complete(downloader.stop())
<<<<<<< HEAD
    loop.close()


if __name__ == "__main__":
    _test()
=======
    loop.run_until_complete(peer_pool.stop())
    loop.close()
>>>>>>> 8cc9d27f
<|MERGE_RESOLUTION|>--- conflicted
+++ resolved
@@ -51,26 +51,6 @@
         self.peer_pool.subscribe(self)
         self.root_hash = root_hash
         self.scheduler = StateSync(root_hash, state_db, self.logger)
-<<<<<<< HEAD
-
-    def msg_handler(self, peer: BasePeer, cmd: protocol.Command,
-                    msg: protocol._DecodedMsgType) -> None:
-        """The callback passed to BasePeer, called for every incoming message."""
-        peer = cast(ETHPeer, peer)
-        if isinstance(cmd, eth.NodeData):
-            self.logger.debug("Processing NodeData with %d entries", len(msg))
-            for node in msg:
-                self._total_processed_nodes += 1
-                node_key = keccak(node)
-                try:
-                    self.scheduler.process([(node_key, node)])
-                except SyncRequestAlreadyProcessed:
-                    # This means we received a node more than once, which can happen when we retry
-                    # after a timeout.
-                    pass
-                # A node may be received more than once, so pop() with a default value.
-                self._pending_nodes.pop(node_key, None)
-=======
         self._running_peers = set()  # type: Set[ETHPeer]
         self._should_stop = asyncio.Event()
 
@@ -109,7 +89,6 @@
                 # when doing a StateSync, but need to double check because peers may consider that
                 # "Bad Form" and disconnect from us.
                 self.logger.debug("Ignoring %s(%s) while doing a StateSync", cmd, msg)
->>>>>>> 8cc9d27f
 
     # FIXME: Need a better criteria to select peers here.
     async def get_random_peer(self) -> ETHPeer:
@@ -157,13 +136,7 @@
         await self.request_nodes(timed_out)
 
     async def run(self):
-<<<<<<< HEAD
-        asyncio.ensure_future(self.peer_pool.run())
-
         self.logger.info("Starting state sync for root hash %s", encode_hex(self.root_hash))
-=======
-        self.logger.info("Starting state sync for root hash %s" % encode_hex(self.root_hash))
->>>>>>> 8cc9d27f
         while self.scheduler.has_pending_requests:
             # Request new nodes if we haven't reached the limit of pending nodes.
             if len(self._pending_nodes) < self._max_pending:
@@ -237,13 +210,9 @@
         pass
 
     loop.run_until_complete(downloader.stop())
-<<<<<<< HEAD
-    loop.close()
-
-
-if __name__ == "__main__":
-    _test()
-=======
     loop.run_until_complete(peer_pool.stop())
     loop.close()
->>>>>>> 8cc9d27f
+
+
+if __name__ == "__main__":
+    _test()