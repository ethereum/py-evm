--- conflicted
+++ resolved
@@ -9,10 +9,7 @@
 ALLOWED_EXTENSIONS = {
     ".breaking.rst",
     ".bugfix.rst",
-<<<<<<< HEAD
-=======
     ".deprecation.rst",
->>>>>>> cb3f5563
     ".docs.rst",
     ".feature.rst",
     ".internal.rst",
