--- conflicted
+++ resolved
@@ -1,8 +1,4 @@
 [tool.autoflake]
-<<<<<<< HEAD
-remove_all_unused_imports = true
-=======
->>>>>>> 788305f6
 exclude = "__init__.py"
 remove_all_unused_imports = true
 
@@ -11,13 +7,16 @@
 extra_standard_library = "pytest"
 force_grid_wrap = 1
 force_sort_within_sections = true
-<<<<<<< HEAD
-known_third_party = "hypothesis,pytest"
 known_first_party = "eth"
+known_third_party = "hypothesis"
+force_to_top = "pytest"
+honor_noqa = true
 multi_line_output = 3
 profile = "black"
 # skip `__init__.py` files because sometimes order of initialization is important
 skip = "__init__.py"
+use_parentheses = true
+
 
 [tool.mypy]
 check_untyped_defs = true
@@ -32,31 +31,6 @@
 warn_unused_configs = true
 # TODO: after dropping py39, try enabling this again:
 warn_unused_ignores = false
-=======
-force_to_top = "pytest"
-honor_noqa = true
-known_first_party = "<MODULE_NAME>"
-known_third_party = "hypothesis"
-multi_line_output = 3
-profile = "black"
-use_parentheses = true
-
-[tool.mypy]
-check_untyped_defs = true
-disallow_any_generics = true
-disallow_incomplete_defs = true
-disallow_subclassing_any = true
-disallow_untyped_calls = true
-disallow_untyped_decorators = true
-disallow_untyped_defs = true
-ignore_missing_imports = true
-strict_equality = true
-strict_optional = true
-warn_redundant_casts = true
-warn_return_any = true
-warn_unused_configs = true
-warn_unused_ignores = true
->>>>>>> 788305f6
 
 
 [tool.pydocstyle]
@@ -94,34 +68,19 @@
 
 [tool.pytest.ini_options]
 addopts = "-v --showlocals --durations 10"
-<<<<<<< HEAD
+log_date_format = "%m-%d %H:%M:%S"
+log_format = "%(levelname)8s  %(asctime)s  %(filename)20s  %(message)s"
+timeout = 300
 xfail_strict = true
-log_format = "%(levelname)8s  %(asctime)s  %(filename)20s  %(message)s"
-log_date_format = "%m-%d %H:%M:%S"
-timeout = 300
 
 [tool.towncrier]
 # Read https://github.com/ethereum/py-evm/blob/main/newsfragments/README.md for instructions
-package = "eth"
-filename = "docs/release_notes.rst"
-directory = "newsfragments"
-underlines = ["-", "~", "^"]
-title_format = "py-evm v{version} ({project_date})"
-issue_format = "`#{issue} <https://github.com/ethereum/py-evm/issues/{issue}>`__"
-=======
-log_date_format = "%m-%d %H:%M:%S"
-log_format = "%(levelname)8s  %(asctime)s  %(filename)20s  %(message)s"
-xfail_strict = true
-
-[tool.towncrier]
-# Read https://github.com/ethereum/<REPO_NAME>/blob/main/newsfragments/README.md for instructions
 directory = "newsfragments"
 filename = "docs/release_notes.rst"
-issue_format = "`#{issue} <https://github.com/ethereum/<REPO_NAME>/issues/{issue}>`__"
-package = "<MODULE_NAME>"
-title_format = "<REPO_NAME> v{version} ({project_date})"
+issue_format = "`#{issue} <https://github.com/ethereum/py-evm/issues/{issue}>`__"
+package = "eth"
+title_format = "py-evm v{version} ({project_date})"
 underlines = ["-", "~", "^"]
->>>>>>> 788305f6
 
 [[tool.towncrier.type]]
 directory = "breaking"
@@ -169,7 +128,7 @@
 showcontent = true
 
 [tool.bumpversion]
-current_version = "0.1.0-alpha.0"
+current_version = "0.10.1-beta-2"
 parse = """
     (?P<major>\\d+)
     \\.(?P<minor>\\d+)
