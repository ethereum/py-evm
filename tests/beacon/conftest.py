import pytest
import rlp

from eth.constants import (
    ZERO_HASH32,
)

import eth._utils.bls as bls
from eth.beacon._utils.hash import hash_eth2
from eth._utils.bitfield import (
    get_empty_bitfield,
)
from eth.beacon.aggregation import (
    aggregate_votes,
)
from eth.beacon.enums import (
    SignatureDomain,
)
from eth.beacon.helpers import (
    get_domain,
)

from eth.beacon.helpers import (
    get_new_shuffling,
)

from eth.beacon.types.proposal_signed_data import (
    ProposalSignedData,
)

from eth.beacon.types.slashable_vote_data import (
    SlashableVoteData,
)

from eth.beacon.types.attestation_data import AttestationData
from eth.beacon.types.attestations import Attestation
from eth.beacon.types.states import BeaconState
from eth.beacon.types.crosslink_records import CrosslinkRecord
from eth.beacon.types.deposits import DepositData
from eth.beacon.types.deposit_input import DepositInput

from eth.beacon.types.blocks import (
    BeaconBlockBody,
)

from eth.beacon.enums import (
    ValidatorStatusCode,
)
from eth.beacon.state_machines.forks.serenity.configs import SERENITY_CONFIG
from eth.beacon.types.validator_records import (
    ValidatorRecord,
)

from eth.beacon.types.fork_data import (
    ForkData,
)

DEFAULT_SHUFFLING_SEED = b'\00' * 32
DEFAULT_RANDAO = b'\45' * 32
DEFAULT_NUM_VALIDATORS = 40


@pytest.fixture(scope="session")
def privkeys():
    return [int.from_bytes(hash_eth2(str(i).encode('utf-8'))[:4], 'big') for i in range(100)]


@pytest.fixture(scope="session")
def keymap(privkeys):
    keymap = {}
    for i, k in enumerate(privkeys):
        keymap[bls.privtopub(k)] = k
        if i % 50 == 0:
            print("Generated %d keys" % i)
    return keymap


@pytest.fixture(scope="session")
def pubkeys(keymap):
    return list(keymap)


@pytest.fixture
def sample_proposer_slashing_params(sample_proposal_signed_data_params):
    proposal_data = ProposalSignedData(**sample_proposal_signed_data_params)
    return {
        'proposer_index': 1,
        'proposal_data_1': proposal_data,
        'proposal_signature_1': (1, 2, 3),
        'proposal_data_2': proposal_data,
        'proposal_signature_2': (4, 5, 6),
    }


@pytest.fixture
def sample_attestation_params(sample_attestation_data_params):
    return {
        'data': AttestationData(**sample_attestation_data_params),
        'participation_bitfield': b'\12' * 16,
        'custody_bitfield': b'\34' * 16,
        'aggregate_signature': [0, 0],
    }


@pytest.fixture
def sample_attestation_data_params():
    return {
        'slot': 10,
        'shard': 12,
        'beacon_block_root': b'\x11' * 32,
        'epoch_boundary_root': b'\x22' * 32,
        'shard_block_root': b'\x33' * 32,
        'latest_crosslink_root': b'\x44' * 32,
        'justified_slot': 5,
        'justified_block_root': b'\x55' * 32,
    }


@pytest.fixture
def sample_beacon_block_body_params():
    return {
        'proposer_slashings': (),
        'casper_slashings': (),
        'attestations': (),
        'deposits': (),
        'exits': (),
    }


@pytest.fixture
def sample_beacon_block_params(sample_beacon_block_body_params):
    return {
        'slot': 10,
        'parent_root': b'\x56' * 32,
        'state_root': b'\x55' * 32,
        'randao_reveal': b'\x55' * 32,
        'candidate_pow_receipt_root': b'\x55' * 32,
        'signature': (0, 0),
        'body': BeaconBlockBody(**sample_beacon_block_body_params)
    }


@pytest.fixture
def sample_beacon_state_params(sample_fork_data_params):
    return {
        'slot': 0,
        'genesis_time': 0,
        'fork_data': ForkData(**sample_fork_data_params),
        'validator_registry': (),
        'validator_balances': (),
        'validator_registry_latest_change_slot': 10,
        'validator_registry_exit_count': 10,
        'validator_registry_delta_chain_tip': b'\x55' * 32,
<<<<<<< HEAD
        'randao_mix': ZERO_HASH32,
        'next_seed': ZERO_HASH32,
=======
        'latest_randao_mixes': (),
        'latest_vdf_outputs': (),
>>>>>>> 39f8d428
        'shard_committees_at_slots': (),
        'persistent_committees': (),
        'persistent_committee_reassignments': (),
        'previous_justified_slot': 0,
        'justified_slot': 0,
        'justification_bitfield': 0,
        'finalized_slot': 0,
        'latest_crosslinks': (),
        'latest_block_roots': (),
        'latest_penalized_exit_balances': (),
        'latest_attestations': (),
        'batched_block_roots': (),
        'processed_pow_receipt_root': b'\x55' * 32,
        'candidate_pow_receipt_roots': (),
    }


@pytest.fixture
def sample_candidate_pow_receipt_root_record_params():
    return {
        'candidate_pow_receipt_root': b'\x43' * 32,
        'votes': 10,
    }


@pytest.fixture
def sample_crosslink_record_params():
    return {
        'slot': 0,
        'shard_block_root': b'\x43' * 32,
    }


@pytest.fixture
def sample_deposit_input_params():
    return {
        'pubkey': 123,
        'proof_of_possession': (0, 0),
        'withdrawal_credentials': b'\11' * 32,
        'randao_commitment': b'\11' * 32,
    }


@pytest.fixture
def sample_deposit_data_params(sample_deposit_input_params):
    return {
        'deposit_input': DepositInput(**sample_deposit_input_params),
        'value': 56,
        'timestamp': 1501851927,
    }


@pytest.fixture
def sample_deposit_params(sample_deposit_data_params):
    return {
        'merkle_branch': (),
        'merkle_tree_index': 5,
        'deposit_data': DepositData(**sample_deposit_data_params)
    }


@pytest.fixture
def sample_exit_params():
    return {
        'slot': 123,
        'validator_index': 15,
        'signature': (b'\56' * 32),
    }


@pytest.fixture
def sample_fork_data_params():
    return {
        'pre_fork_version': 0,
        'post_fork_version': 0,
        'fork_slot': 2**64 - 1,
    }


@pytest.fixture
def sample_pending_attestation_record_params(sample_attestation_data_params):
    return {
        'data': AttestationData(**sample_attestation_data_params),
        'participation_bitfield': b'\12' * 16,
        'custody_bitfield': b'\34' * 16,
        'slot_included': 0,
    }


@pytest.fixture
def sample_proposal_signed_data_params():
    return {
        'slot': 10,
        'shard': 12,
        'block_root': b'\x43' * 32,
    }


@pytest.fixture
def sample_recent_proposer_record_params():
    return {
        'index': 10,
        'randao_commitment': b'\x43' * 32,
        'balance_delta': 3
    }


@pytest.fixture
def sample_shard_committee_params():
    return {
        'shard': 10,
        'committee': (1, 3, 5),
        'total_validator_count': 100
    }


@pytest.fixture
def sample_shard_reassignment_record():
    return {
        'validator_index': 10,
        'shard': 11,
        'slot': 12,
    }


@pytest.fixture
def sample_slashable_vote_data_params(sample_attestation_data_params):
    return {
        'aggregate_signature_poc_0_indices': (10, 11, 12, 15, 28),
        'aggregate_signature_poc_1_indices': (7, 8, 100, 131, 249),
        'data': sample_attestation_data_params,
        'aggregate_signature': (1, 2, 3, 4, 5),
    }


@pytest.fixture
def sample_casper_slashing_params(sample_slashable_vote_data_params):
    vote_data = SlashableVoteData(**sample_slashable_vote_data_params)
    return {
        'slashable_vote_data_1': vote_data,
        'slashable_vote_data_2': vote_data,
    }


@pytest.fixture
def sample_validator_record_params():
    return {
        'pubkey': 123,
        'withdrawal_credentials': b'\x01' * 32,
        'randao_commitment': b'\x01' * 32,
        'randao_layers': 1,
        'status': 1,
        'latest_status_change_slot': 0,
        'exit_count': 0
    }


@pytest.fixture
def sample_validator_registry_delta_block_params():
    return {
        'latest_registry_delta_root': b'\x01' * 32,
        'validator_index': 1,
        'pubkey': 123,
        'flag': 1,
    }


#
# Temporary default values
#
@pytest.fixture
def init_shuffling_seed():
    return DEFAULT_SHUFFLING_SEED


@pytest.fixture
def init_randao():
    return DEFAULT_RANDAO


@pytest.fixture
def num_validators():
    return DEFAULT_NUM_VALIDATORS


@pytest.fixture
def init_validator_keys(pubkeys, num_validators):
    return pubkeys[:num_validators]


#
# config
#
@pytest.fixture
def shard_count():
    return SERENITY_CONFIG.SHARD_COUNT


@pytest.fixture
def target_committee_size():
    return SERENITY_CONFIG.TARGET_COMMITTEE_SIZE


@pytest.fixture
def ejection_balance():
    return SERENITY_CONFIG.EJECTION_BALANCE


@pytest.fixture
def max_balance_churn_quotient():
    return SERENITY_CONFIG.MAX_BALANCE_CHURN_QUOTIENT


@pytest.fixture
def beacon_chain_shard_number():
    return SERENITY_CONFIG.BEACON_CHAIN_SHARD_NUMBER


@pytest.fixture
def bls_withdrawal_prefix_byte():
    return SERENITY_CONFIG.BLS_WITHDRAWAL_PREFIX_BYTE


@pytest.fixture
def max_casper_votes():
    return SERENITY_CONFIG.MAX_CASPER_VOTES


@pytest.fixture
def latest_block_roots_length():
    return SERENITY_CONFIG.LATEST_BLOCK_ROOTS_LENGTH


@pytest.fixture
def latest_randao_mixes_length():
    return SERENITY_CONFIG.LATEST_RANDAO_MIXES_LENGTH


@pytest.fixture
def deposit_contract_address():
    return SERENITY_CONFIG.DEPOSIT_CONTRACT_ADDRESS


@pytest.fixture
def deposit_contract_tree_depth():
    return SERENITY_CONFIG.DEPOSIT_CONTRACT_TREE_DEPTH


@pytest.fixture
def min_deposit():
    return SERENITY_CONFIG.MIN_DEPOSIT


@pytest.fixture
def max_deposit():
    return SERENITY_CONFIG.MAX_DEPOSIT


@pytest.fixture
def initial_fork_version():
    return SERENITY_CONFIG.INITIAL_FORK_VERSION


@pytest.fixture
def initial_slot_number():
    return SERENITY_CONFIG.INITIAL_SLOT_NUMBER


@pytest.fixture
def slot_duration():
    return SERENITY_CONFIG.SLOT_DURATION


@pytest.fixture
def min_attestation_inclusion_delay():
    return SERENITY_CONFIG.MIN_ATTESTATION_INCLUSION_DELAY


@pytest.fixture
def epoch_length():
    return SERENITY_CONFIG.EPOCH_LENGTH


@pytest.fixture
def min_validator_registry_change_interval():
    return SERENITY_CONFIG.MIN_VALIDATOR_REGISTRY_CHANGE_INTERVAL


@pytest.fixture
def pow_receipt_root_voting_period():
    return SERENITY_CONFIG.POW_RECEIPT_ROOT_VOTING_PERIOD


@pytest.fixture
def shard_persistent_committee_change_period():
    return SERENITY_CONFIG.SHARD_PERSISTENT_COMMITTEE_CHANGE_PERIOD


@pytest.fixture
def collective_penalty_calculation_period():
    return SERENITY_CONFIG.COLLECTIVE_PENALTY_CALCULATION_PERIOD


@pytest.fixture
def zero_balance_validator_ttl():
    return SERENITY_CONFIG.ZERO_BALANCE_VALIDATOR_TTL


@pytest.fixture
def base_reward_quotient():
    return SERENITY_CONFIG.BASE_REWARD_QUOTIENT


@pytest.fixture
def whistleblower_reward_quotient():
    return SERENITY_CONFIG.WHISTLEBLOWER_REWARD_QUOTIENT


@pytest.fixture
def includer_reward_quotient():
    return SERENITY_CONFIG.INCLUDER_REWARD_QUOTIENT


@pytest.fixture
def inactivity_penalty_quotient():
    return SERENITY_CONFIG.INACTIVITY_PENALTY_QUOTIENT


@pytest.fixture
def max_proposer_slashings():
    return SERENITY_CONFIG.MAX_PROPOSER_SLASHINGS


@pytest.fixture
def max_casper_slashings():
    return SERENITY_CONFIG.MAX_CASPER_SLASHINGS


@pytest.fixture
def max_attestations():
    return SERENITY_CONFIG.MAX_ATTESTATIONS


@pytest.fixture
def max_deposits():
    return SERENITY_CONFIG.MAX_DEPOSITS


@pytest.fixture
def max_exits():
    return SERENITY_CONFIG.MAX_EXITS


#
# genesis
#
@pytest.fixture
def genesis_state(sample_beacon_state_params,
                  genesis_validators,
                  epoch_length,
                  target_committee_size,
                  initial_slot_number,
                  shard_count,
                  latest_block_roots_length):
    initial_shuffling = get_new_shuffling(
        seed=ZERO_HASH32,
        validators=genesis_validators,
        crosslinking_start_shard=0,
        epoch_length=epoch_length,
        target_committee_size=target_committee_size,
        shard_count=shard_count
    )

    return BeaconState(**sample_beacon_state_params).copy(
        validator_registry=genesis_validators,
        shard_committees_at_slots=initial_shuffling + initial_shuffling,
        latest_block_roots=tuple(ZERO_HASH32 for _ in range(latest_block_roots_length)),
        latest_crosslinks=tuple(
            CrosslinkRecord(
                slot=initial_slot_number,
                shard_block_root=ZERO_HASH32,
            )
            for _ in range(shard_count)
        )
    )


@pytest.fixture
def genesis_validators(init_validator_keys,
                       init_randao,
                       max_deposit):
    return tuple(
        ValidatorRecord(
            pubkey=pub,
            withdrawal_credentials=ZERO_HASH32,
            randao_commitment=init_randao,
            randao_layers=0,
            status=ValidatorStatusCode.ACTIVE,
            latest_status_change_slot=0,
            exit_count=0,
        ) for pub in init_validator_keys
    )


#
# Create mock consensus objects
#
@pytest.fixture
def create_mock_signed_attestation(privkeys):
    def create_mock_signed_attestation(state,
                                       shard_committee,
                                       voting_committee_indices,
                                       attestation_data):
        message = hash_eth2(
            rlp.encode(attestation_data) +
            (0).to_bytes(1, "big")
        )
        # participants sign message
        signatures = [
            bls.sign(
                message,
                privkeys[shard_committee.committee[committee_index]],
                domain=get_domain(
                    fork_data=state.fork_data,
                    slot=attestation_data.slot,
                    domain_type=SignatureDomain.DOMAIN_ATTESTATION,
                )
            )
            for committee_index in voting_committee_indices
        ]

        # aggregate signatures and construct participant bitfield
        participation_bitfield, aggregate_signature = aggregate_votes(
            bitfield=get_empty_bitfield(len(shard_committee.committee)),
            sigs=(),
            voting_sigs=signatures,
            voting_committee_indices=voting_committee_indices,
        )

        # create attestation from attestation_data, particpipant_bitfield, and signature
        return Attestation(
            data=attestation_data,
            participation_bitfield=participation_bitfield,
            custody_bitfield=b'',
            aggregate_signature=aggregate_signature,
        )

    return create_mock_signed_attestation<|MERGE_RESOLUTION|>--- conflicted
+++ resolved
@@ -151,13 +151,8 @@
         'validator_registry_latest_change_slot': 10,
         'validator_registry_exit_count': 10,
         'validator_registry_delta_chain_tip': b'\x55' * 32,
-<<<<<<< HEAD
-        'randao_mix': ZERO_HASH32,
-        'next_seed': ZERO_HASH32,
-=======
         'latest_randao_mixes': (),
         'latest_vdf_outputs': (),
->>>>>>> 39f8d428
         'shard_committees_at_slots': (),
         'persistent_committees': (),
         'persistent_committee_reassignments': (),
