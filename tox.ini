--- conflicted
+++ resolved
@@ -1,51 +1,27 @@
 [tox]
 envlist=
-<<<<<<< HEAD
-    py{37,38,39,310,311}-{core,database,difficulty,transactions,vm}
+    py{38,39,310,311}-core
+    py{38,39,310,311}-database
+    py{38,39,310,311}-difficulty
+    py{38,39,310,311}-lint
+    py{38,39,310,311}-transactions
+    py{38,39,310,311}-vm
+    py{38,39,310,311}-wheel
+    py311-wheel-windows
+    docs
     py311-native-blockchain-{ \
         metropolis, transition, frontier, homestead, tangerine_whistle, \
         spurious_dragon, byzantium, constantinople, petersburg, istanbul, \
         berlin, london, merge, shanghai \
     }
-    py{38,39,310,311}-lint
-    docs
-
-[isort]
-combine_as_imports=True
-extra_standard_library=pytest
-force_grid_wrap=1
-force_sort_within_sections=True
-known_first_party=eth
-multi_line_output=3
-profile=black
-# skip `__init__.py` files because sometimes order of initialization is important
-skip=__init__.py
-
-[flake8]
-max-line-length= 88
-exclude=venv*,.tox,docs,build
-extend-ignore= E203,W503
-=======
-    py{38,39,310,311}-core
-    py{38,39,310,311}-lint
-    py{38,39,310,311}-wheel
-    py311-wheel-windows
-    docs
 
 [flake8]
 exclude=venv*,.tox,docs,build
 extend-ignore=E203
 max-line-length=88
 per-file-ignores=__init__.py:F401
->>>>>>> cb3f5563
 
-[testenv]
-usedevelop=True
-passenv =
-    PYTEST_ADDOPTS
-    TRAVIS_EVENT_TYPE
 commands=
-<<<<<<< HEAD
     core: pytest {posargs:tests/core/}
     docs: make validate-docs
     database: pytest {posargs:tests/database}
@@ -67,11 +43,6 @@
     native-blockchain-merge: pytest {posargs:tests/json-fixtures/blockchain/test_blockchain.py --fork Merge}
     native-blockchain-shanghai: pytest {posargs:tests/json-fixtures/blockchain/test_blockchain.py --fork Shanghai}
 basepython =
-=======
-    core: pytest {posargs:tests/core}
-    docs: make check-docs
-basepython=
->>>>>>> cb3f5563
     docs: python
     py38: python3.8
     py39: python3.9
@@ -81,29 +52,6 @@
     docs
     eth-extra
     test
-<<<<<<< HEAD
-allowlist_externals=make
-
-[common-lint]
-basepython=python
-extras=lint
-allowlist_externals=black
-commands=
-    flake8 {toxinidir}/eth {toxinidir}/tests {toxinidir}/scripts
-    mypy -p eth --config-file {toxinidir}/mypy.ini
-    isort --check-only --diff {toxinidir}/eth/ {toxinidir}/tests/ {toxinidir}/scripts/
-    black --check {toxinidir}/eth {toxinidir}/docs {toxinidir}/tests {toxinidir}/scripts/ {toxinidir}/setup.py
-
-[testenv:lint]
-basepython: python
-extras: {[common-lint]extras}
-commands: {[common-lint]commands}
-
-[testenv:py{38,39,310,311}-lint]
-extras: {[common-lint]extras}
-commands: {[common-lint]commands}
-=======
-    docs
 allowlist_externals=make,pre-commit
 
 [testenv:py{38,39,310,311}-lint]
@@ -122,8 +70,8 @@
     python -m pip install --upgrade pip
     /bin/rm -rf build dist
     python -m build
-    /bin/bash -c 'python -m pip install --upgrade "$(ls dist/<MODULE_NAME>-*-py3-none-any.whl)" --progress-bar off'
-    python -c "import <MODULE_NAME>"
+    /bin/bash -c 'python -m pip install --upgrade "$(ls dist/eth-*-py3-none-any.whl)" --progress-bar off'
+    python -c "import eth"
 skip_install=true
 
 [testenv:py311-wheel-windows]
@@ -136,7 +84,6 @@
     python -m pip install --upgrade pip
     bash.exe -c "rm -rf build dist"
     python -m build
-    bash.exe -c 'python -m pip install --upgrade "$(ls dist/<MODULE_NAME>-*-py3-none-any.whl)" --progress-bar off'
-    python -c "import <MODULE_NAME>"
-skip_install=true
->>>>>>> cb3f5563
+    bash.exe -c 'python -m pip install --upgrade "$(ls dist/eth-*-py3-none-any.whl)" --progress-bar off'
+    python -c "import eth"
+skip_install=true