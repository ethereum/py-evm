--- conflicted
+++ resolved
@@ -112,11 +112,8 @@
     atexit.register(cleanup)
 
 
-<<<<<<< HEAD
 async def run_lightchain(lightchain: LightChain) -> None:
-=======
-async def run_lightchain(lightchain):
->>>>>>> bb9529ca
+
     try:
         asyncio.ensure_future(lightchain.peer_pool.run())
         await lightchain.run()
