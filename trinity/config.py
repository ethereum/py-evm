--- conflicted
+++ resolved
@@ -63,13 +63,10 @@
 
 
 class ChainConfig:
-<<<<<<< HEAD
     _genesis: Path = None
     _genesis_header: BlockHeader = None
     _chain_vm_config: Tuple[Tuple[int, Type[BaseVM]], ...] = None
-=======
     _trinity_root_dir: Path = None
->>>>>>> 53250679
     _data_dir: Path = None
     _nodekey_path: Path = None
     _logfile_path: Path = None
@@ -83,13 +80,9 @@
 
     def __init__(self,
                  network_id: int,
-<<<<<<< HEAD
-                 max_peers: int,
+                 max_peers: int=25,
                  genesis: str=None,
-=======
-                 max_peers: int=25,
                  trinity_root_dir: str=None,
->>>>>>> 53250679
                  data_dir: str=None,
                  nodekey_path: str=None,
                  logfile_path: str=None,
@@ -173,7 +166,6 @@
         return self.logfile_path.parent
 
     @property
-<<<<<<< HEAD
     def genesis(self) -> Path:
         """
         Return the path of the genesis configuration file.
@@ -193,7 +185,8 @@
         Return the vm configuration specifed from the genesis configuration file.
         """
         return self._chain_vm_config
-=======
+
+
     def trinity_root_dir(self) -> Path:
         """
         The trinity_root_dir is the base directory that all trinity data is
@@ -210,7 +203,6 @@
     @trinity_root_dir.setter
     def trinity_root_dir(self, value: str) -> None:
         self._trinity_root_dir = Path(value).resolve()
->>>>>>> 53250679
 
     @property
     def data_dir(self) -> Path:
